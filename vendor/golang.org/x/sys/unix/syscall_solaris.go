// Copyright 2009 The Go Authors. All rights reserved.
// Use of this source code is governed by a BSD-style
// license that can be found in the LICENSE file.

// Solaris system calls.
// This file is compiled as ordinary Go code,
// but it is also input to mksyscall,
// which parses the //sys lines and generates system call stubs.
// Note that sometimes we use a lowercase //sys name and wrap
// it in our own nicer implementation, either here or in
// syscall_solaris.go or syscall_unix.go.

package unix

import (
	"fmt"
	"os"
	"runtime"
	"sync"
	"syscall"
	"unsafe"
)

// Implemented in runtime/syscall_solaris.go.
type syscallFunc uintptr

func rawSysvicall6(trap, nargs, a1, a2, a3, a4, a5, a6 uintptr) (r1, r2 uintptr, err syscall.Errno)
func sysvicall6(trap, nargs, a1, a2, a3, a4, a5, a6 uintptr) (r1, r2 uintptr, err syscall.Errno)

// SockaddrDatalink implements the Sockaddr interface for AF_LINK type sockets.
type SockaddrDatalink struct {
	Family uint16
	Index  uint16
	Type   uint8
	Nlen   uint8
	Alen   uint8
	Slen   uint8
	Data   [244]int8
	raw    RawSockaddrDatalink
}

func direntIno(buf []byte) (uint64, bool) {
	return readInt(buf, unsafe.Offsetof(Dirent{}.Ino), unsafe.Sizeof(Dirent{}.Ino))
}

func direntReclen(buf []byte) (uint64, bool) {
	return readInt(buf, unsafe.Offsetof(Dirent{}.Reclen), unsafe.Sizeof(Dirent{}.Reclen))
}

func direntNamlen(buf []byte) (uint64, bool) {
	reclen, ok := direntReclen(buf)
	if !ok {
		return 0, false
	}
	return reclen - uint64(unsafe.Offsetof(Dirent{}.Name)), true
}

//sysnb	pipe(p *[2]_C_int) (n int, err error)

func Pipe(p []int) (err error) {
	if len(p) != 2 {
		return EINVAL
	}
	var pp [2]_C_int
	n, err := pipe(&pp)
	if n != 0 {
		return err
	}
	if err == nil {
		p[0] = int(pp[0])
		p[1] = int(pp[1])
	}
	return nil
}

//sysnb	pipe2(p *[2]_C_int, flags int) (err error)

func Pipe2(p []int, flags int) error {
	if len(p) != 2 {
		return EINVAL
	}
	var pp [2]_C_int
	err := pipe2(&pp, flags)
	if err == nil {
		p[0] = int(pp[0])
		p[1] = int(pp[1])
	}
	return err
}

func (sa *SockaddrInet4) sockaddr() (unsafe.Pointer, _Socklen, error) {
	if sa.Port < 0 || sa.Port > 0xFFFF {
		return nil, 0, EINVAL
	}
	sa.raw.Family = AF_INET
	p := (*[2]byte)(unsafe.Pointer(&sa.raw.Port))
	p[0] = byte(sa.Port >> 8)
	p[1] = byte(sa.Port)
	sa.raw.Addr = sa.Addr
	return unsafe.Pointer(&sa.raw), SizeofSockaddrInet4, nil
}

func (sa *SockaddrInet6) sockaddr() (unsafe.Pointer, _Socklen, error) {
	if sa.Port < 0 || sa.Port > 0xFFFF {
		return nil, 0, EINVAL
	}
	sa.raw.Family = AF_INET6
	p := (*[2]byte)(unsafe.Pointer(&sa.raw.Port))
	p[0] = byte(sa.Port >> 8)
	p[1] = byte(sa.Port)
	sa.raw.Scope_id = sa.ZoneId
	sa.raw.Addr = sa.Addr
	return unsafe.Pointer(&sa.raw), SizeofSockaddrInet6, nil
}

func (sa *SockaddrUnix) sockaddr() (unsafe.Pointer, _Socklen, error) {
	name := sa.Name
	n := len(name)
	if n >= len(sa.raw.Path) {
		return nil, 0, EINVAL
	}
	sa.raw.Family = AF_UNIX
	for i := 0; i < n; i++ {
		sa.raw.Path[i] = int8(name[i])
	}
	// length is family (uint16), name, NUL.
	sl := _Socklen(2)
	if n > 0 {
		sl += _Socklen(n) + 1
	}
	if sa.raw.Path[0] == '@' {
		sa.raw.Path[0] = 0
		// Don't count trailing NUL for abstract address.
		sl--
	}

	return unsafe.Pointer(&sa.raw), sl, nil
}

//sys	getsockname(fd int, rsa *RawSockaddrAny, addrlen *_Socklen) (err error) = libsocket.getsockname

func Getsockname(fd int) (sa Sockaddr, err error) {
	var rsa RawSockaddrAny
	var len _Socklen = SizeofSockaddrAny
	if err = getsockname(fd, &rsa, &len); err != nil {
		return
	}
	return anyToSockaddr(fd, &rsa)
}

// GetsockoptString returns the string value of the socket option opt for the
// socket associated with fd at the given socket level.
func GetsockoptString(fd, level, opt int) (string, error) {
	buf := make([]byte, 256)
	vallen := _Socklen(len(buf))
	err := getsockopt(fd, level, opt, unsafe.Pointer(&buf[0]), &vallen)
	if err != nil {
		return "", err
	}
	return string(buf[:vallen-1]), nil
}

const ImplementsGetwd = true

//sys	Getcwd(buf []byte) (n int, err error)

func Getwd() (wd string, err error) {
	var buf [PathMax]byte
	// Getcwd will return an error if it failed for any reason.
	_, err = Getcwd(buf[0:])
	if err != nil {
		return "", err
	}
	n := clen(buf[:])
	if n < 1 {
		return "", EINVAL
	}
	return string(buf[:n]), nil
}

/*
 * Wrapped
 */

//sysnb	getgroups(ngid int, gid *_Gid_t) (n int, err error)
//sysnb	setgroups(ngid int, gid *_Gid_t) (err error)

func Getgroups() (gids []int, err error) {
	n, err := getgroups(0, nil)
	// Check for error and sanity check group count. Newer versions of
	// Solaris allow up to 1024 (NGROUPS_MAX).
	if n < 0 || n > 1024 {
		if err != nil {
			return nil, err
		}
		return nil, EINVAL
	} else if n == 0 {
		return nil, nil
	}

	a := make([]_Gid_t, n)
	n, err = getgroups(n, &a[0])
	if n == -1 {
		return nil, err
	}
	gids = make([]int, n)
	for i, v := range a[0:n] {
		gids[i] = int(v)
	}
	return
}

func Setgroups(gids []int) (err error) {
	if len(gids) == 0 {
		return setgroups(0, nil)
	}

	a := make([]_Gid_t, len(gids))
	for i, v := range gids {
		a[i] = _Gid_t(v)
	}
	return setgroups(len(a), &a[0])
}

// ReadDirent reads directory entries from fd and writes them into buf.
func ReadDirent(fd int, buf []byte) (n int, err error) {
	// Final argument is (basep *uintptr) and the syscall doesn't take nil.
	// TODO(rsc): Can we use a single global basep for all calls?
	return Getdents(fd, buf, new(uintptr))
}

// Wait status is 7 bits at bottom, either 0 (exited),
// 0x7F (stopped), or a signal number that caused an exit.
// The 0x80 bit is whether there was a core dump.
// An extra number (exit code, signal causing a stop)
// is in the high bits.

type WaitStatus uint32

const (
	mask  = 0x7F
	core  = 0x80
	shift = 8

	exited  = 0
	stopped = 0x7F
)

func (w WaitStatus) Exited() bool { return w&mask == exited }

func (w WaitStatus) ExitStatus() int {
	if w&mask != exited {
		return -1
	}
	return int(w >> shift)
}

func (w WaitStatus) Signaled() bool { return w&mask != stopped && w&mask != 0 }

func (w WaitStatus) Signal() syscall.Signal {
	sig := syscall.Signal(w & mask)
	if sig == stopped || sig == 0 {
		return -1
	}
	return sig
}

func (w WaitStatus) CoreDump() bool { return w.Signaled() && w&core != 0 }

func (w WaitStatus) Stopped() bool { return w&mask == stopped && syscall.Signal(w>>shift) != SIGSTOP }

func (w WaitStatus) Continued() bool { return w&mask == stopped && syscall.Signal(w>>shift) == SIGSTOP }

func (w WaitStatus) StopSignal() syscall.Signal {
	if !w.Stopped() {
		return -1
	}
	return syscall.Signal(w>>shift) & 0xFF
}

func (w WaitStatus) TrapCause() int { return -1 }

//sys	wait4(pid int32, statusp *_C_int, options int, rusage *Rusage) (wpid int32, err error)

func Wait4(pid int, wstatus *WaitStatus, options int, rusage *Rusage) (int, error) {
	var status _C_int
	rpid, err := wait4(int32(pid), &status, options, rusage)
	wpid := int(rpid)
	if wpid == -1 {
		return wpid, err
	}
	if wstatus != nil {
		*wstatus = WaitStatus(status)
	}
	return wpid, nil
}

//sys	gethostname(buf []byte) (n int, err error)

func Gethostname() (name string, err error) {
	var buf [MaxHostNameLen]byte
	n, err := gethostname(buf[:])
	if n != 0 {
		return "", err
	}
	n = clen(buf[:])
	if n < 1 {
		return "", EFAULT
	}
	return string(buf[:n]), nil
}

//sys	utimes(path string, times *[2]Timeval) (err error)

func Utimes(path string, tv []Timeval) (err error) {
	if tv == nil {
		return utimes(path, nil)
	}
	if len(tv) != 2 {
		return EINVAL
	}
	return utimes(path, (*[2]Timeval)(unsafe.Pointer(&tv[0])))
}

//sys	utimensat(fd int, path string, times *[2]Timespec, flag int) (err error)

func UtimesNano(path string, ts []Timespec) error {
	if ts == nil {
		return utimensat(AT_FDCWD, path, nil, 0)
	}
	if len(ts) != 2 {
		return EINVAL
	}
	return utimensat(AT_FDCWD, path, (*[2]Timespec)(unsafe.Pointer(&ts[0])), 0)
}

func UtimesNanoAt(dirfd int, path string, ts []Timespec, flags int) error {
	if ts == nil {
		return utimensat(dirfd, path, nil, flags)
	}
	if len(ts) != 2 {
		return EINVAL
	}
	return utimensat(dirfd, path, (*[2]Timespec)(unsafe.Pointer(&ts[0])), flags)
}

//sys	fcntl(fd int, cmd int, arg int) (val int, err error)

// FcntlInt performs a fcntl syscall on fd with the provided command and argument.
func FcntlInt(fd uintptr, cmd, arg int) (int, error) {
	valptr, _, errno := sysvicall6(uintptr(unsafe.Pointer(&procfcntl)), 3, uintptr(fd), uintptr(cmd), uintptr(arg), 0, 0, 0)
	var err error
	if errno != 0 {
		err = errno
	}
	return int(valptr), err
}

// FcntlFlock performs a fcntl syscall for the F_GETLK, F_SETLK or F_SETLKW command.
func FcntlFlock(fd uintptr, cmd int, lk *Flock_t) error {
	_, _, e1 := sysvicall6(uintptr(unsafe.Pointer(&procfcntl)), 3, uintptr(fd), uintptr(cmd), uintptr(unsafe.Pointer(lk)), 0, 0, 0)
	if e1 != 0 {
		return e1
	}
	return nil
}

//sys	futimesat(fildes int, path *byte, times *[2]Timeval) (err error)

func Futimesat(dirfd int, path string, tv []Timeval) error {
	pathp, err := BytePtrFromString(path)
	if err != nil {
		return err
	}
	if tv == nil {
		return futimesat(dirfd, pathp, nil)
	}
	if len(tv) != 2 {
		return EINVAL
	}
	return futimesat(dirfd, pathp, (*[2]Timeval)(unsafe.Pointer(&tv[0])))
}

// Solaris doesn't have an futimes function because it allows NULL to be
// specified as the path for futimesat. However, Go doesn't like
// NULL-style string interfaces, so this simple wrapper is provided.
func Futimes(fd int, tv []Timeval) error {
	if tv == nil {
		return futimesat(fd, nil, nil)
	}
	if len(tv) != 2 {
		return EINVAL
	}
	return futimesat(fd, nil, (*[2]Timeval)(unsafe.Pointer(&tv[0])))
}

func anyToSockaddr(fd int, rsa *RawSockaddrAny) (Sockaddr, error) {
	switch rsa.Addr.Family {
	case AF_UNIX:
		pp := (*RawSockaddrUnix)(unsafe.Pointer(rsa))
		sa := new(SockaddrUnix)
		// Assume path ends at NUL.
		// This is not technically the Solaris semantics for
		// abstract Unix domain sockets -- they are supposed
		// to be uninterpreted fixed-size binary blobs -- but
		// everyone uses this convention.
		n := 0
		for n < len(pp.Path) && pp.Path[n] != 0 {
			n++
		}
		sa.Name = string(unsafe.Slice((*byte)(unsafe.Pointer(&pp.Path[0])), n))
		return sa, nil

	case AF_INET:
		pp := (*RawSockaddrInet4)(unsafe.Pointer(rsa))
		sa := new(SockaddrInet4)
		p := (*[2]byte)(unsafe.Pointer(&pp.Port))
		sa.Port = int(p[0])<<8 + int(p[1])
		sa.Addr = pp.Addr
		return sa, nil

	case AF_INET6:
		pp := (*RawSockaddrInet6)(unsafe.Pointer(rsa))
		sa := new(SockaddrInet6)
		p := (*[2]byte)(unsafe.Pointer(&pp.Port))
		sa.Port = int(p[0])<<8 + int(p[1])
		sa.ZoneId = pp.Scope_id
		sa.Addr = pp.Addr
		return sa, nil
	}
	return nil, EAFNOSUPPORT
}

//sys	accept(s int, rsa *RawSockaddrAny, addrlen *_Socklen) (fd int, err error) = libsocket.accept

func Accept(fd int) (nfd int, sa Sockaddr, err error) {
	var rsa RawSockaddrAny
	var len _Socklen = SizeofSockaddrAny
	nfd, err = accept(fd, &rsa, &len)
	if nfd == -1 {
		return
	}
	sa, err = anyToSockaddr(fd, &rsa)
	if err != nil {
		Close(nfd)
		nfd = 0
	}
	return
}

//sys	recvmsg(s int, msg *Msghdr, flags int) (n int, err error) = libsocket.__xnet_recvmsg

func recvmsgRaw(fd int, iov []Iovec, oob []byte, flags int, rsa *RawSockaddrAny) (n, oobn int, recvflags int, err error) {
	var msg Msghdr
	msg.Name = (*byte)(unsafe.Pointer(rsa))
	msg.Namelen = uint32(SizeofSockaddrAny)
	var dummy byte
	if len(oob) > 0 {
		// receive at least one normal byte
		if emptyIovecs(iov) {
			var iova [1]Iovec
			iova[0].Base = &dummy
			iova[0].SetLen(1)
			iov = iova[:]
		}
		msg.Accrightslen = int32(len(oob))
	}
	if len(iov) > 0 {
		msg.Iov = &iov[0]
		msg.SetIovlen(len(iov))
	}
	if n, err = recvmsg(fd, &msg, flags); n == -1 {
		return
	}
	oobn = int(msg.Accrightslen)
	return
}

//sys	sendmsg(s int, msg *Msghdr, flags int) (n int, err error) = libsocket.__xnet_sendmsg

func sendmsgN(fd int, iov []Iovec, oob []byte, ptr unsafe.Pointer, salen _Socklen, flags int) (n int, err error) {
	var msg Msghdr
	msg.Name = (*byte)(unsafe.Pointer(ptr))
	msg.Namelen = uint32(salen)
	var dummy byte
	var empty bool
	if len(oob) > 0 {
		// send at least one normal byte
		empty = emptyIovecs(iov)
		if empty {
			var iova [1]Iovec
			iova[0].Base = &dummy
			iova[0].SetLen(1)
			iov = iova[:]
		}
		msg.Accrightslen = int32(len(oob))
	}
	if len(iov) > 0 {
		msg.Iov = &iov[0]
		msg.SetIovlen(len(iov))
	}
	if n, err = sendmsg(fd, &msg, flags); err != nil {
		return 0, err
	}
	if len(oob) > 0 && empty {
		n = 0
	}
	return n, nil
}

//sys	acct(path *byte) (err error)

func Acct(path string) (err error) {
	if len(path) == 0 {
		// Assume caller wants to disable accounting.
		return acct(nil)
	}

	pathp, err := BytePtrFromString(path)
	if err != nil {
		return err
	}
	return acct(pathp)
}

//sys	__makedev(version int, major uint, minor uint) (val uint64)

func Mkdev(major, minor uint32) uint64 {
	return __makedev(NEWDEV, uint(major), uint(minor))
}

//sys	__major(version int, dev uint64) (val uint)

func Major(dev uint64) uint32 {
	return uint32(__major(NEWDEV, dev))
}

//sys	__minor(version int, dev uint64) (val uint)

func Minor(dev uint64) uint32 {
	return uint32(__minor(NEWDEV, dev))
}

/*
 * Expose the ioctl function
 */

//sys	ioctlRet(fd int, req uint, arg uintptr) (ret int, err error) = libc.ioctl
//sys	ioctlPtrRet(fd int, req uint, arg unsafe.Pointer) (ret int, err error) = libc.ioctl

func ioctl(fd int, req uint, arg uintptr) (err error) {
	_, err = ioctlRet(fd, req, arg)
	return err
}

func ioctlPtr(fd int, req uint, arg unsafe.Pointer) (err error) {
	_, err = ioctlPtrRet(fd, req, arg)
	return err
}

func IoctlSetTermio(fd int, req uint, value *Termio) error {
	return ioctlPtr(fd, req, unsafe.Pointer(value))
}

func IoctlGetTermio(fd int, req uint) (*Termio, error) {
	var value Termio
	err := ioctlPtr(fd, req, unsafe.Pointer(&value))
	return &value, err
}

//sys	poll(fds *PollFd, nfds int, timeout int) (n int, err error)

func Poll(fds []PollFd, timeout int) (n int, err error) {
	if len(fds) == 0 {
		return poll(nil, 0, timeout)
	}
	return poll(&fds[0], len(fds), timeout)
}

func Sendfile(outfd int, infd int, offset *int64, count int) (written int, err error) {
	if raceenabled {
		raceReleaseMerge(unsafe.Pointer(&ioSync))
	}
	return sendfile(outfd, infd, offset, count)
}

/*
 * Exposed directly
 */
//sys	Access(path string, mode uint32) (err error)
//sys	Adjtime(delta *Timeval, olddelta *Timeval) (err error)
//sys	Chdir(path string) (err error)
//sys	Chmod(path string, mode uint32) (err error)
//sys	Chown(path string, uid int, gid int) (err error)
//sys	Chroot(path string) (err error)
//sys	ClockGettime(clockid int32, time *Timespec) (err error)
//sys	Close(fd int) (err error)
//sys	Creat(path string, mode uint32) (fd int, err error)
//sys	Dup(fd int) (nfd int, err error)
//sys	Dup2(oldfd int, newfd int) (err error)
//sys	Exit(code int)
//sys	Faccessat(dirfd int, path string, mode uint32, flags int) (err error)
//sys	Fchdir(fd int) (err error)
//sys	Fchmod(fd int, mode uint32) (err error)
//sys	Fchmodat(dirfd int, path string, mode uint32, flags int) (err error)
//sys	Fchown(fd int, uid int, gid int) (err error)
//sys	Fchownat(dirfd int, path string, uid int, gid int, flags int) (err error)
//sys	Fdatasync(fd int) (err error)
//sys	Flock(fd int, how int) (err error)
//sys	Fpathconf(fd int, name int) (val int, err error)
//sys	Fstat(fd int, stat *Stat_t) (err error)
//sys	Fstatat(fd int, path string, stat *Stat_t, flags int) (err error)
//sys	Fstatvfs(fd int, vfsstat *Statvfs_t) (err error)
//sys	Getdents(fd int, buf []byte, basep *uintptr) (n int, err error)
//sysnb	Getgid() (gid int)
//sysnb	Getpid() (pid int)
//sysnb	Getpgid(pid int) (pgid int, err error)
//sysnb	Getpgrp() (pgid int, err error)
//sys	Geteuid() (euid int)
//sys	Getegid() (egid int)
//sys	Getppid() (ppid int)
//sys	Getpriority(which int, who int) (n int, err error)
//sysnb	Getrlimit(which int, lim *Rlimit) (err error)
//sysnb	Getrusage(who int, rusage *Rusage) (err error)
//sysnb	Getsid(pid int) (sid int, err error)
//sysnb	Gettimeofday(tv *Timeval) (err error)
//sysnb	Getuid() (uid int)
//sys	Kill(pid int, signum syscall.Signal) (err error)
//sys	Lchown(path string, uid int, gid int) (err error)
//sys	Link(path string, link string) (err error)
//sys	Listen(s int, backlog int) (err error) = libsocket.__xnet_llisten
//sys	Lstat(path string, stat *Stat_t) (err error)
//sys	Madvise(b []byte, advice int) (err error)
//sys	Mkdir(path string, mode uint32) (err error)
//sys	Mkdirat(dirfd int, path string, mode uint32) (err error)
//sys	Mkfifo(path string, mode uint32) (err error)
//sys	Mkfifoat(dirfd int, path string, mode uint32) (err error)
//sys	Mknod(path string, mode uint32, dev int) (err error)
//sys	Mknodat(dirfd int, path string, mode uint32, dev int) (err error)
//sys	Mlock(b []byte) (err error)
//sys	Mlockall(flags int) (err error)
//sys	Mprotect(b []byte, prot int) (err error)
//sys	Msync(b []byte, flags int) (err error)
//sys	Munlock(b []byte) (err error)
//sys	Munlockall() (err error)
//sys	Nanosleep(time *Timespec, leftover *Timespec) (err error)
//sys	Open(path string, mode int, perm uint32) (fd int, err error)
//sys	Openat(dirfd int, path string, flags int, mode uint32) (fd int, err error)
//sys	Pathconf(path string, name int) (val int, err error)
//sys	Pause() (err error)
//sys	pread(fd int, p []byte, offset int64) (n int, err error)
//sys	pwrite(fd int, p []byte, offset int64) (n int, err error)
//sys	read(fd int, p []byte) (n int, err error)
//sys	Readlink(path string, buf []byte) (n int, err error)
//sys	Rename(from string, to string) (err error)
//sys	Renameat(olddirfd int, oldpath string, newdirfd int, newpath string) (err error)
//sys	Rmdir(path string) (err error)
//sys	Seek(fd int, offset int64, whence int) (newoffset int64, err error) = lseek
//sys	Select(nfd int, r *FdSet, w *FdSet, e *FdSet, timeout *Timeval) (n int, err error)
//sysnb	Setegid(egid int) (err error)
//sysnb	Seteuid(euid int) (err error)
//sysnb	Setgid(gid int) (err error)
//sys	Sethostname(p []byte) (err error)
//sysnb	Setpgid(pid int, pgid int) (err error)
//sys	Setpriority(which int, who int, prio int) (err error)
//sysnb	Setregid(rgid int, egid int) (err error)
//sysnb	Setreuid(ruid int, euid int) (err error)
//sysnb	Setrlimit(which int, lim *Rlimit) (err error)
//sysnb	Setsid() (pid int, err error)
//sysnb	Setuid(uid int) (err error)
//sys	Shutdown(s int, how int) (err error) = libsocket.shutdown
//sys	Stat(path string, stat *Stat_t) (err error)
//sys	Statvfs(path string, vfsstat *Statvfs_t) (err error)
//sys	Symlink(path string, link string) (err error)
//sys	Sync() (err error)
//sys	Sysconf(which int) (n int64, err error)
//sysnb	Times(tms *Tms) (ticks uintptr, err error)
//sys	Truncate(path string, length int64) (err error)
//sys	Fsync(fd int) (err error)
//sys	Ftruncate(fd int, length int64) (err error)
//sys	Umask(mask int) (oldmask int)
//sysnb	Uname(buf *Utsname) (err error)
//sys	Unmount(target string, flags int) (err error) = libc.umount
//sys	Unlink(path string) (err error)
//sys	Unlinkat(dirfd int, path string, flags int) (err error)
//sys	Ustat(dev int, ubuf *Ustat_t) (err error)
//sys	Utime(path string, buf *Utimbuf) (err error)
//sys	bind(s int, addr unsafe.Pointer, addrlen _Socklen) (err error) = libsocket.__xnet_bind
//sys	connect(s int, addr unsafe.Pointer, addrlen _Socklen) (err error) = libsocket.__xnet_connect
//sys	mmap(addr uintptr, length uintptr, prot int, flag int, fd int, pos int64) (ret uintptr, err error)
//sys	munmap(addr uintptr, length uintptr) (err error)
//sys	sendfile(outfd int, infd int, offset *int64, count int) (written int, err error) = libsendfile.sendfile
//sys	sendto(s int, buf []byte, flags int, to unsafe.Pointer, addrlen _Socklen) (err error) = libsocket.__xnet_sendto
//sys	socket(domain int, typ int, proto int) (fd int, err error) = libsocket.__xnet_socket
//sysnb	socketpair(domain int, typ int, proto int, fd *[2]int32) (err error) = libsocket.__xnet_socketpair
//sys	write(fd int, p []byte) (n int, err error)
//sys	getsockopt(s int, level int, name int, val unsafe.Pointer, vallen *_Socklen) (err error) = libsocket.__xnet_getsockopt
//sysnb	getpeername(fd int, rsa *RawSockaddrAny, addrlen *_Socklen) (err error) = libsocket.getpeername
//sys	setsockopt(s int, level int, name int, val unsafe.Pointer, vallen uintptr) (err error) = libsocket.setsockopt
//sys	recvfrom(fd int, p []byte, flags int, from *RawSockaddrAny, fromlen *_Socklen) (n int, err error) = libsocket.recvfrom

func readlen(fd int, buf *byte, nbuf int) (n int, err error) {
	r0, _, e1 := sysvicall6(uintptr(unsafe.Pointer(&procread)), 3, uintptr(fd), uintptr(unsafe.Pointer(buf)), uintptr(nbuf), 0, 0, 0)
	n = int(r0)
	if e1 != 0 {
		err = e1
	}
	return
}

func writelen(fd int, buf *byte, nbuf int) (n int, err error) {
	r0, _, e1 := sysvicall6(uintptr(unsafe.Pointer(&procwrite)), 3, uintptr(fd), uintptr(unsafe.Pointer(buf)), uintptr(nbuf), 0, 0, 0)
	n = int(r0)
	if e1 != 0 {
		err = e1
	}
	return
}

var mapper = &mmapper{
	active: make(map[*byte][]byte),
	mmap:   mmap,
	munmap: munmap,
}

func Mmap(fd int, offset int64, length int, prot int, flags int) (data []byte, err error) {
	return mapper.Mmap(fd, offset, length, prot, flags)
}

func Munmap(b []byte) (err error) {
	return mapper.Munmap(b)
}

// Event Ports

type fileObjCookie struct {
	fobj   *fileObj
	cookie interface{}
}

// EventPort provides a safe abstraction on top of Solaris/illumos Event Ports.
type EventPort struct {
	port  int
	mu    sync.Mutex
	fds   map[uintptr]*fileObjCookie
	paths map[string]*fileObjCookie
	// The user cookie presents an interesting challenge from a memory management perspective.
	// There are two paths by which we can discover that it is no longer in use:
	// 1. The user calls port_dissociate before any events fire
	// 2. An event fires and we return it to the user
	// The tricky situation is if the event has fired in the kernel but
	// the user hasn't requested/received it yet.
	// If the user wants to port_dissociate before the event has been processed,
	// we should handle things gracefully. To do so, we need to keep an extra
	// reference to the cookie around until the event is processed
	// thus the otherwise seemingly extraneous "cookies" map
	// The key of this map is a pointer to the corresponding fCookie
	cookies map[*fileObjCookie]struct{}
}

// PortEvent is an abstraction of the port_event C struct.
// Compare Source against PORT_SOURCE_FILE or PORT_SOURCE_FD
// to see if Path or Fd was the event source. The other will be
// uninitialized.
type PortEvent struct {
	Cookie interface{}
	Events int32
	Fd     uintptr
	Path   string
	Source uint16
	fobj   *fileObj
}

// NewEventPort creates a new EventPort including the
// underlying call to port_create(3c).
func NewEventPort() (*EventPort, error) {
	port, err := port_create()
	if err != nil {
		return nil, err
	}
	e := &EventPort{
		port:    port,
		fds:     make(map[uintptr]*fileObjCookie),
		paths:   make(map[string]*fileObjCookie),
		cookies: make(map[*fileObjCookie]struct{}),
	}
	return e, nil
}

//sys	port_create() (n int, err error)
//sys	port_associate(port int, source int, object uintptr, events int, user *byte) (n int, err error)
//sys	port_dissociate(port int, source int, object uintptr) (n int, err error)
//sys	port_get(port int, pe *portEvent, timeout *Timespec) (n int, err error)
//sys	port_getn(port int, pe *portEvent, max uint32, nget *uint32, timeout *Timespec) (n int, err error)

// Close closes the event port.
func (e *EventPort) Close() error {
	e.mu.Lock()
	defer e.mu.Unlock()
	err := Close(e.port)
	if err != nil {
		return err
	}
	e.fds = nil
	e.paths = nil
	e.cookies = nil
	return nil
}

// PathIsWatched checks to see if path is associated with this EventPort.
func (e *EventPort) PathIsWatched(path string) bool {
	e.mu.Lock()
	defer e.mu.Unlock()
	_, found := e.paths[path]
	return found
}

// FdIsWatched checks to see if fd is associated with this EventPort.
func (e *EventPort) FdIsWatched(fd uintptr) bool {
	e.mu.Lock()
	defer e.mu.Unlock()
	_, found := e.fds[fd]
	return found
}

// AssociatePath wraps port_associate(3c) for a filesystem path including
// creating the necessary file_obj from the provided stat information.
func (e *EventPort) AssociatePath(path string, stat os.FileInfo, events int, cookie interface{}) error {
	e.mu.Lock()
	defer e.mu.Unlock()
	if _, found := e.paths[path]; found {
		return fmt.Errorf("%v is already associated with this Event Port", path)
	}
	fCookie, err := createFileObjCookie(path, stat, cookie)
	if err != nil {
		return err
	}
	_, err = port_associate(e.port, PORT_SOURCE_FILE, uintptr(unsafe.Pointer(fCookie.fobj)), events, (*byte)(unsafe.Pointer(fCookie)))
	if err != nil {
		return err
	}
	e.paths[path] = fCookie
	e.cookies[fCookie] = struct{}{}
	return nil
}

// DissociatePath wraps port_dissociate(3c) for a filesystem path.
func (e *EventPort) DissociatePath(path string) error {
	e.mu.Lock()
	defer e.mu.Unlock()
	f, ok := e.paths[path]
	if !ok {
		return fmt.Errorf("%v is not associated with this Event Port", path)
	}
	_, err := port_dissociate(e.port, PORT_SOURCE_FILE, uintptr(unsafe.Pointer(f.fobj)))
	// If the path is no longer associated with this event port (ENOENT)
	// we should delete it from our map. We can still return ENOENT to the caller.
	// But we need to save the cookie
	if err != nil && err != ENOENT {
		return err
	}
	if err == nil {
		// dissociate was successful, safe to delete the cookie
		fCookie := e.paths[path]
		delete(e.cookies, fCookie)
	}
	delete(e.paths, path)
	return err
}

// AssociateFd wraps calls to port_associate(3c) on file descriptors.
func (e *EventPort) AssociateFd(fd uintptr, events int, cookie interface{}) error {
	e.mu.Lock()
	defer e.mu.Unlock()
	if _, found := e.fds[fd]; found {
		return fmt.Errorf("%v is already associated with this Event Port", fd)
	}
	fCookie, err := createFileObjCookie("", nil, cookie)
	if err != nil {
		return err
	}
	_, err = port_associate(e.port, PORT_SOURCE_FD, fd, events, (*byte)(unsafe.Pointer(fCookie)))
	if err != nil {
		return err
	}
	e.fds[fd] = fCookie
	e.cookies[fCookie] = struct{}{}
	return nil
}

// DissociateFd wraps calls to port_dissociate(3c) on file descriptors.
func (e *EventPort) DissociateFd(fd uintptr) error {
	e.mu.Lock()
	defer e.mu.Unlock()
	_, ok := e.fds[fd]
	if !ok {
		return fmt.Errorf("%v is not associated with this Event Port", fd)
	}
	_, err := port_dissociate(e.port, PORT_SOURCE_FD, fd)
	if err != nil && err != ENOENT {
		return err
	}
	if err == nil {
		// dissociate was successful, safe to delete the cookie
		fCookie := e.fds[fd]
		delete(e.cookies, fCookie)
	}
	delete(e.fds, fd)
	return err
}

func createFileObjCookie(name string, stat os.FileInfo, cookie interface{}) (*fileObjCookie, error) {
	fCookie := new(fileObjCookie)
	fCookie.cookie = cookie
	if name != "" && stat != nil {
		fCookie.fobj = new(fileObj)
		bs, err := ByteSliceFromString(name)
		if err != nil {
			return nil, err
		}
		fCookie.fobj.Name = (*int8)(unsafe.Pointer(&bs[0]))
		s := stat.Sys().(*syscall.Stat_t)
		fCookie.fobj.Atim.Sec = s.Atim.Sec
		fCookie.fobj.Atim.Nsec = s.Atim.Nsec
		fCookie.fobj.Mtim.Sec = s.Mtim.Sec
		fCookie.fobj.Mtim.Nsec = s.Mtim.Nsec
		fCookie.fobj.Ctim.Sec = s.Ctim.Sec
		fCookie.fobj.Ctim.Nsec = s.Ctim.Nsec
	}
	return fCookie, nil
}

// GetOne wraps port_get(3c) and returns a single PortEvent.
func (e *EventPort) GetOne(t *Timespec) (*PortEvent, error) {
	pe := new(portEvent)
	_, err := port_get(e.port, pe, t)
	if err != nil {
		return nil, err
	}
	p := new(PortEvent)
	e.mu.Lock()
	defer e.mu.Unlock()
	err = e.peIntToExt(pe, p)
	if err != nil {
		return nil, err
	}
	return p, nil
}

// peIntToExt converts a cgo portEvent struct into the friendlier PortEvent
// NOTE: Always call this function while holding the e.mu mutex
func (e *EventPort) peIntToExt(peInt *portEvent, peExt *PortEvent) error {
	if e.cookies == nil {
		return fmt.Errorf("this EventPort is already closed")
	}
	peExt.Events = peInt.Events
	peExt.Source = peInt.Source
	fCookie := (*fileObjCookie)(unsafe.Pointer(peInt.User))
	_, found := e.cookies[fCookie]

	if !found {
		panic("unexpected event port address; may be due to kernel bug; see https://go.dev/issue/54254")
	}
	peExt.Cookie = fCookie.cookie
	delete(e.cookies, fCookie)

	switch peInt.Source {
	case PORT_SOURCE_FD:
		peExt.Fd = uintptr(peInt.Object)
		// Only remove the fds entry if it exists and this cookie matches
		if fobj, ok := e.fds[peExt.Fd]; ok {
			if fobj == fCookie {
				delete(e.fds, peExt.Fd)
			}
		}
	case PORT_SOURCE_FILE:
		peExt.fobj = fCookie.fobj
		peExt.Path = BytePtrToString((*byte)(unsafe.Pointer(peExt.fobj.Name)))
		// Only remove the paths entry if it exists and this cookie matches
		if fobj, ok := e.paths[peExt.Path]; ok {
			if fobj == fCookie {
				delete(e.paths, peExt.Path)
			}
		}
	}
	return nil
}

// Pending wraps port_getn(3c) and returns how many events are pending.
func (e *EventPort) Pending() (int, error) {
	var n uint32 = 0
	_, err := port_getn(e.port, nil, 0, &n, nil)
	return int(n), err
}

// Get wraps port_getn(3c) and fills a slice of PortEvent.
// It will block until either min events have been received
// or the timeout has been exceeded. It will return how many
// events were actually received along with any error information.
func (e *EventPort) Get(s []PortEvent, min int, timeout *Timespec) (int, error) {
	if min == 0 {
		return 0, fmt.Errorf("need to request at least one event or use Pending() instead")
	}
	if len(s) < min {
		return 0, fmt.Errorf("len(s) (%d) is less than min events requested (%d)", len(s), min)
	}
	got := uint32(min)
	max := uint32(len(s))
	var err error
	ps := make([]portEvent, max)
	_, err = port_getn(e.port, &ps[0], max, &got, timeout)
	// got will be trustworthy with ETIME, but not any other error.
	if err != nil && err != ETIME {
		return 0, err
	}
	e.mu.Lock()
	defer e.mu.Unlock()
	valid := 0
	for i := 0; i < int(got); i++ {
		err2 := e.peIntToExt(&ps[i], &s[i])
		if err2 != nil {
			if valid == 0 && err == nil {
				// If err2 is the only error and there are no valid events
				// to return, return it to the caller.
				err = err2
			}
			break
		}
		valid = i + 1
	}
	return valid, err
}

//sys	putmsg(fd int, clptr *strbuf, dataptr *strbuf, flags int) (err error)

func Putmsg(fd int, cl []byte, data []byte, flags int) (err error) {
	var clp, datap *strbuf
	if len(cl) > 0 {
		clp = &strbuf{
			Len: int32(len(cl)),
			Buf: (*int8)(unsafe.Pointer(&cl[0])),
		}
	}
	if len(data) > 0 {
		datap = &strbuf{
			Len: int32(len(data)),
			Buf: (*int8)(unsafe.Pointer(&data[0])),
		}
	}
	return putmsg(fd, clp, datap, flags)
}

//sys	getmsg(fd int, clptr *strbuf, dataptr *strbuf, flags *int) (err error)

func Getmsg(fd int, cl []byte, data []byte) (retCl []byte, retData []byte, flags int, err error) {
	var clp, datap *strbuf
	if len(cl) > 0 {
		clp = &strbuf{
			Maxlen: int32(len(cl)),
			Buf:    (*int8)(unsafe.Pointer(&cl[0])),
		}
	}
	if len(data) > 0 {
		datap = &strbuf{
			Maxlen: int32(len(data)),
			Buf:    (*int8)(unsafe.Pointer(&data[0])),
		}
	}

	if err = getmsg(fd, clp, datap, &flags); err != nil {
		return nil, nil, 0, err
	}

	if len(cl) > 0 {
		retCl = cl[:clp.Len]
	}
	if len(data) > 0 {
		retData = data[:datap.Len]
	}
	return retCl, retData, flags, nil
}

func IoctlSetIntRetInt(fd int, req uint, arg int) (int, error) {
	return ioctlRet(fd, req, uintptr(arg))
}

func IoctlSetString(fd int, req uint, val string) error {
	bs := make([]byte, len(val)+1)
	copy(bs[:len(bs)-1], val)
<<<<<<< HEAD
	err := ioctl(fd, req, uintptr(unsafe.Pointer(&bs[0])))
=======
	err := ioctlPtr(fd, req, unsafe.Pointer(&bs[0]))
>>>>>>> e7cf096f
	runtime.KeepAlive(&bs[0])
	return err
}

// Lifreq Helpers

func (l *Lifreq) SetName(name string) error {
	if len(name) >= len(l.Name) {
		return fmt.Errorf("name cannot be more than %d characters", len(l.Name)-1)
	}
	for i := range name {
		l.Name[i] = int8(name[i])
	}
	return nil
}

func (l *Lifreq) SetLifruInt(d int) {
	*(*int)(unsafe.Pointer(&l.Lifru[0])) = d
}

func (l *Lifreq) GetLifruInt() int {
	return *(*int)(unsafe.Pointer(&l.Lifru[0]))
}

func (l *Lifreq) SetLifruUint(d uint) {
	*(*uint)(unsafe.Pointer(&l.Lifru[0])) = d
}

func (l *Lifreq) GetLifruUint() uint {
	return *(*uint)(unsafe.Pointer(&l.Lifru[0]))
}

func IoctlLifreq(fd int, req uint, l *Lifreq) error {
<<<<<<< HEAD
	return ioctl(fd, req, uintptr(unsafe.Pointer(l)))
=======
	return ioctlPtr(fd, req, unsafe.Pointer(l))
>>>>>>> e7cf096f
}

// Strioctl Helpers

func (s *Strioctl) SetInt(i int) {
	s.Len = int32(unsafe.Sizeof(i))
	s.Dp = (*int8)(unsafe.Pointer(&i))
}

func IoctlSetStrioctlRetInt(fd int, req uint, s *Strioctl) (int, error) {
<<<<<<< HEAD
	return ioctlRet(fd, req, uintptr(unsafe.Pointer(s)))
=======
	return ioctlPtrRet(fd, req, unsafe.Pointer(s))
>>>>>>> e7cf096f
}<|MERGE_RESOLUTION|>--- conflicted
+++ resolved
@@ -1087,11 +1087,7 @@
 func IoctlSetString(fd int, req uint, val string) error {
 	bs := make([]byte, len(val)+1)
 	copy(bs[:len(bs)-1], val)
-<<<<<<< HEAD
-	err := ioctl(fd, req, uintptr(unsafe.Pointer(&bs[0])))
-=======
 	err := ioctlPtr(fd, req, unsafe.Pointer(&bs[0]))
->>>>>>> e7cf096f
 	runtime.KeepAlive(&bs[0])
 	return err
 }
@@ -1125,11 +1121,7 @@
 }
 
 func IoctlLifreq(fd int, req uint, l *Lifreq) error {
-<<<<<<< HEAD
-	return ioctl(fd, req, uintptr(unsafe.Pointer(l)))
-=======
 	return ioctlPtr(fd, req, unsafe.Pointer(l))
->>>>>>> e7cf096f
 }
 
 // Strioctl Helpers
@@ -1140,9 +1132,5 @@
 }
 
 func IoctlSetStrioctlRetInt(fd int, req uint, s *Strioctl) (int, error) {
-<<<<<<< HEAD
-	return ioctlRet(fd, req, uintptr(unsafe.Pointer(s)))
-=======
 	return ioctlPtrRet(fd, req, unsafe.Pointer(s))
->>>>>>> e7cf096f
 }