// cgo -godefs types_freebsd.go | go run mkpost.go
// Code generated by the command above; see README.md. DO NOT EDIT.

//go:build 386 && freebsd
// +build 386,freebsd

package unix

const (
	SizeofPtr      = 0x4
	SizeofShort    = 0x2
	SizeofInt      = 0x4
	SizeofLong     = 0x4
	SizeofLongLong = 0x8
)

type (
	_C_short     int16
	_C_int       int32
	_C_long      int32
	_C_long_long int64
)

type Timespec struct {
	Sec  int32
	Nsec int32
}

type Timeval struct {
	Sec  int32
	Usec int32
}

type Time_t int32

type Rusage struct {
	Utime    Timeval
	Stime    Timeval
	Maxrss   int32
	Ixrss    int32
	Idrss    int32
	Isrss    int32
	Minflt   int32
	Majflt   int32
	Nswap    int32
	Inblock  int32
	Oublock  int32
	Msgsnd   int32
	Msgrcv   int32
	Nsignals int32
	Nvcsw    int32
	Nivcsw   int32
}

type Rlimit struct {
	Cur int64
	Max int64
}

type _Gid_t uint32

const (
	_statfsVersion = 0x20140518
	_dirblksiz     = 0x400
)

type Stat_t struct {
	Dev     uint64
	Ino     uint64
	Nlink   uint64
	Mode    uint16
	_0      int16
	Uid     uint32
	Gid     uint32
	_1      int32
	Rdev    uint64
	_       int32
	Atim    Timespec
	_       int32
	Mtim    Timespec
	_       int32
	Ctim    Timespec
	_       int32
	Btim    Timespec
	Size    int64
	Blocks  int64
	Blksize int32
	Flags   uint32
	Gen     uint64
	Spare   [10]uint64
}

type Statfs_t struct {
	Version     uint32
	Type        uint32
	Flags       uint64
	Bsize       uint64
	Iosize      uint64
	Blocks      uint64
	Bfree       uint64
	Bavail      int64
	Files       uint64
	Ffree       int64
	Syncwrites  uint64
	Asyncwrites uint64
	Syncreads   uint64
	Asyncreads  uint64
	Spare       [10]uint64
	Namemax     uint32
	Owner       uint32
	Fsid        Fsid
	Charspare   [80]int8
	Fstypename  [16]byte
	Mntfromname [1024]byte
	Mntonname   [1024]byte
}

type Flock_t struct {
	Start  int64
	Len    int64
	Pid    int32
	Type   int16
	Whence int16
	Sysid  int32
}

type Dirent struct {
	Fileno uint64
	Off    int64
	Reclen uint16
	Type   uint8
	Pad0   uint8
	Namlen uint16
	Pad1   uint16
	Name   [256]int8
}

type Fsid struct {
	Val [2]int32
}

const (
	PathMax = 0x400
)

const (
	FADV_NORMAL     = 0x0
	FADV_RANDOM     = 0x1
	FADV_SEQUENTIAL = 0x2
	FADV_WILLNEED   = 0x3
	FADV_DONTNEED   = 0x4
	FADV_NOREUSE    = 0x5
)

type RawSockaddrInet4 struct {
	Len    uint8
	Family uint8
	Port   uint16
	Addr   [4]byte /* in_addr */
	Zero   [8]int8
}

type RawSockaddrInet6 struct {
	Len      uint8
	Family   uint8
	Port     uint16
	Flowinfo uint32
	Addr     [16]byte /* in6_addr */
	Scope_id uint32
}

type RawSockaddrUnix struct {
	Len    uint8
	Family uint8
	Path   [104]int8
}

type RawSockaddrDatalink struct {
	Len    uint8
	Family uint8
	Index  uint16
	Type   uint8
	Nlen   uint8
	Alen   uint8
	Slen   uint8
	Data   [46]int8
}

type RawSockaddr struct {
	Len    uint8
	Family uint8
	Data   [14]int8
}

type RawSockaddrAny struct {
	Addr RawSockaddr
	Pad  [92]int8
}

type _Socklen uint32

type Xucred struct {
	Version uint32
	Uid     uint32
	Ngroups int16
	Groups  [16]uint32
	_       *byte
}

type Linger struct {
	Onoff  int32
	Linger int32
}

type Iovec struct {
	Base *byte
	Len  uint32
}

type IPMreq struct {
	Multiaddr [4]byte /* in_addr */
	Interface [4]byte /* in_addr */
}

type IPMreqn struct {
	Multiaddr [4]byte /* in_addr */
	Address   [4]byte /* in_addr */
	Ifindex   int32
}

type IPv6Mreq struct {
	Multiaddr [16]byte /* in6_addr */
	Interface uint32
}

type Msghdr struct {
	Name       *byte
	Namelen    uint32
	Iov        *Iovec
	Iovlen     int32
	Control    *byte
	Controllen uint32
	Flags      int32
}

type Cmsghdr struct {
	Len   uint32
	Level int32
	Type  int32
}

type Inet6Pktinfo struct {
	Addr    [16]byte /* in6_addr */
	Ifindex uint32
}

type IPv6MTUInfo struct {
	Addr RawSockaddrInet6
	Mtu  uint32
}

type ICMPv6Filter struct {
	Filt [8]uint32
}

const (
	SizeofSockaddrInet4    = 0x10
	SizeofSockaddrInet6    = 0x1c
	SizeofSockaddrAny      = 0x6c
	SizeofSockaddrUnix     = 0x6a
	SizeofSockaddrDatalink = 0x36
	SizeofXucred           = 0x50
	SizeofLinger           = 0x8
	SizeofIovec            = 0x8
	SizeofIPMreq           = 0x8
	SizeofIPMreqn          = 0xc
	SizeofIPv6Mreq         = 0x14
	SizeofMsghdr           = 0x1c
	SizeofCmsghdr          = 0xc
	SizeofInet6Pktinfo     = 0x14
	SizeofIPv6MTUInfo      = 0x20
	SizeofICMPv6Filter     = 0x20
)

const (
	PTRACE_TRACEME = 0x0
	PTRACE_CONT    = 0x7
	PTRACE_KILL    = 0x8
)

type PtraceLwpInfoStruct struct {
	Lwpid        int32
	Event        int32
	Flags        int32
	Sigmask      Sigset_t
	Siglist      Sigset_t
	Siginfo      __PtraceSiginfo
	Tdname       [20]int8
	Child_pid    int32
	Syscall_code uint32
	Syscall_narg uint32
}

type __Siginfo struct {
	Signo  int32
	Errno  int32
	Code   int32
	Pid    int32
	Uid    uint32
	Status int32
	Addr   *byte
	Value  [4]byte
	_      [32]byte
}
type __PtraceSiginfo struct {
	Signo  int32
	Errno  int32
	Code   int32
	Pid    int32
	Uid    uint32
	Status int32
	Addr   uintptr
	Value  [4]byte
	_      [32]byte
}

type Sigset_t struct {
	Val [4]uint32
}

type Reg struct {
	Fs     uint32
	Es     uint32
	Ds     uint32
	Edi    uint32
	Esi    uint32
	Ebp    uint32
	Isp    uint32
	Ebx    uint32
	Edx    uint32
	Ecx    uint32
	Eax    uint32
	Trapno uint32
	Err    uint32
	Eip    uint32
	Cs     uint32
	Eflags uint32
	Esp    uint32
	Ss     uint32
	Gs     uint32
}

type FpReg struct {
	Env   [7]uint32
	Acc   [8][10]uint8
	Ex_sw uint32
	Pad   [64]uint8
}

type FpExtendedPrecision struct{}

type PtraceIoDesc struct {
	Op   int32
	Offs uintptr
<<<<<<< HEAD
	Addr uintptr
=======
	Addr *byte
>>>>>>> e7cf096f
	Len  uint32
}

type Kevent_t struct {
	Ident  uint32
	Filter int16
	Flags  uint16
	Fflags uint32
	Data   int64
	Udata  *byte
	Ext    [4]uint64
}

type FdSet struct {
	Bits [32]uint32
}

const (
	sizeofIfMsghdr         = 0xa8
	SizeofIfMsghdr         = 0x60
	sizeofIfData           = 0x98
	SizeofIfData           = 0x50
	SizeofIfaMsghdr        = 0x14
	SizeofIfmaMsghdr       = 0x10
	SizeofIfAnnounceMsghdr = 0x18
	SizeofRtMsghdr         = 0x5c
	SizeofRtMetrics        = 0x38
)

type ifMsghdr struct {
	Msglen  uint16
	Version uint8
	Type    uint8
	Addrs   int32
	Flags   int32
	Index   uint16
	_       uint16
	Data    ifData
}

type IfMsghdr struct {
	Msglen  uint16
	Version uint8
	Type    uint8
	Addrs   int32
	Flags   int32
	Index   uint16
	Data    IfData
}

type ifData struct {
	Type       uint8
	Physical   uint8
	Addrlen    uint8
	Hdrlen     uint8
	Link_state uint8
	Vhid       uint8
	Datalen    uint16
	Mtu        uint32
	Metric     uint32
	Baudrate   uint64
	Ipackets   uint64
	Ierrors    uint64
	Opackets   uint64
	Oerrors    uint64
	Collisions uint64
	Ibytes     uint64
	Obytes     uint64
	Imcasts    uint64
	Omcasts    uint64
	Iqdrops    uint64
	Oqdrops    uint64
	Noproto    uint64
	Hwassist   uint64
	_          [8]byte
	_          [16]byte
}

type IfData struct {
	Type        uint8
	Physical    uint8
	Addrlen     uint8
	Hdrlen      uint8
	Link_state  uint8
	Spare_char1 uint8
	Spare_char2 uint8
	Datalen     uint8
	Mtu         uint32
	Metric      uint32
	Baudrate    uint32
	Ipackets    uint32
	Ierrors     uint32
	Opackets    uint32
	Oerrors     uint32
	Collisions  uint32
	Ibytes      uint32
	Obytes      uint32
	Imcasts     uint32
	Omcasts     uint32
	Iqdrops     uint32
	Noproto     uint32
	Hwassist    uint32
	Epoch       int32
	Lastchange  Timeval
}

type IfaMsghdr struct {
	Msglen  uint16
	Version uint8
	Type    uint8
	Addrs   int32
	Flags   int32
	Index   uint16
	_       uint16
	Metric  int32
}

type IfmaMsghdr struct {
	Msglen  uint16
	Version uint8
	Type    uint8
	Addrs   int32
	Flags   int32
	Index   uint16
	_       uint16
}

type IfAnnounceMsghdr struct {
	Msglen  uint16
	Version uint8
	Type    uint8
	Index   uint16
	Name    [16]int8
	What    uint16
}

type RtMsghdr struct {
	Msglen  uint16
	Version uint8
	Type    uint8
	Index   uint16
	_       uint16
	Flags   int32
	Addrs   int32
	Pid     int32
	Seq     int32
	Errno   int32
	Fmask   int32
	Inits   uint32
	Rmx     RtMetrics
}

type RtMetrics struct {
	Locks    uint32
	Mtu      uint32
	Hopcount uint32
	Expire   uint32
	Recvpipe uint32
	Sendpipe uint32
	Ssthresh uint32
	Rtt      uint32
	Rttvar   uint32
	Pksent   uint32
	Weight   uint32
	Filler   [3]uint32
}

const (
	SizeofBpfVersion    = 0x4
	SizeofBpfStat       = 0x8
	SizeofBpfZbuf       = 0xc
	SizeofBpfProgram    = 0x8
	SizeofBpfInsn       = 0x8
	SizeofBpfHdr        = 0x14
	SizeofBpfZbufHeader = 0x20
)

type BpfVersion struct {
	Major uint16
	Minor uint16
}

type BpfStat struct {
	Recv uint32
	Drop uint32
}

type BpfZbuf struct {
	Bufa   *byte
	Bufb   *byte
	Buflen uint32
}

type BpfProgram struct {
	Len   uint32
	Insns *BpfInsn
}

type BpfInsn struct {
	Code uint16
	Jt   uint8
	Jf   uint8
	K    uint32
}

type BpfHdr struct {
	Tstamp  Timeval
	Caplen  uint32
	Datalen uint32
	Hdrlen  uint16
	_       [2]byte
}

type BpfZbufHeader struct {
	Kernel_gen uint32
	Kernel_len uint32
	User_gen   uint32
	_          [5]uint32
}

type Termios struct {
	Iflag  uint32
	Oflag  uint32
	Cflag  uint32
	Lflag  uint32
	Cc     [20]uint8
	Ispeed uint32
	Ospeed uint32
}

type Winsize struct {
	Row    uint16
	Col    uint16
	Xpixel uint16
	Ypixel uint16
}

const (
	AT_FDCWD            = -0x64
	AT_EACCESS          = 0x100
	AT_SYMLINK_NOFOLLOW = 0x200
	AT_SYMLINK_FOLLOW   = 0x400
	AT_REMOVEDIR        = 0x800
)

type PollFd struct {
	Fd      int32
	Events  int16
	Revents int16
}

const (
	POLLERR      = 0x8
	POLLHUP      = 0x10
	POLLIN       = 0x1
	POLLINIGNEOF = 0x2000
	POLLNVAL     = 0x20
	POLLOUT      = 0x4
	POLLPRI      = 0x2
	POLLRDBAND   = 0x80
	POLLRDNORM   = 0x40
	POLLWRBAND   = 0x100
	POLLWRNORM   = 0x4
)

type CapRights struct {
	Rights [2]uint64
}

type Utsname struct {
	Sysname  [256]byte
	Nodename [256]byte
	Release  [256]byte
	Version  [256]byte
	Machine  [256]byte
}

const SizeofClockinfo = 0x14

type Clockinfo struct {
	Hz     int32
	Tick   int32
	Spare  int32
	Stathz int32
	Profhz int32
}<|MERGE_RESOLUTION|>--- conflicted
+++ resolved
@@ -362,11 +362,7 @@
 type PtraceIoDesc struct {
 	Op   int32
 	Offs uintptr
-<<<<<<< HEAD
-	Addr uintptr
-=======
 	Addr *byte
->>>>>>> e7cf096f
 	Len  uint32
 }
 
