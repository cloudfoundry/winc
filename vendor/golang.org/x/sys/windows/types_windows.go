// Copyright 2011 The Go Authors. All rights reserved.
// Use of this source code is governed by a BSD-style
// license that can be found in the LICENSE file.

package windows

import (
	"net"
	"syscall"
	"unsafe"
)

// NTStatus corresponds with NTSTATUS, error values returned by ntdll.dll and
// other native functions.
type NTStatus uint32

const (
	// Invented values to support what package os expects.
	O_RDONLY   = 0x00000
	O_WRONLY   = 0x00001
	O_RDWR     = 0x00002
	O_CREAT    = 0x00040
	O_EXCL     = 0x00080
	O_NOCTTY   = 0x00100
	O_TRUNC    = 0x00200
	O_NONBLOCK = 0x00800
	O_APPEND   = 0x00400
	O_SYNC     = 0x01000
	O_ASYNC    = 0x02000
	O_CLOEXEC  = 0x80000
)

const (
	// More invented values for signals
	SIGHUP  = Signal(0x1)
	SIGINT  = Signal(0x2)
	SIGQUIT = Signal(0x3)
	SIGILL  = Signal(0x4)
	SIGTRAP = Signal(0x5)
	SIGABRT = Signal(0x6)
	SIGBUS  = Signal(0x7)
	SIGFPE  = Signal(0x8)
	SIGKILL = Signal(0x9)
	SIGSEGV = Signal(0xb)
	SIGPIPE = Signal(0xd)
	SIGALRM = Signal(0xe)
	SIGTERM = Signal(0xf)
)

var signals = [...]string{
	1:  "hangup",
	2:  "interrupt",
	3:  "quit",
	4:  "illegal instruction",
	5:  "trace/breakpoint trap",
	6:  "aborted",
	7:  "bus error",
	8:  "floating point exception",
	9:  "killed",
	10: "user defined signal 1",
	11: "segmentation fault",
	12: "user defined signal 2",
	13: "broken pipe",
	14: "alarm clock",
	15: "terminated",
}

const (
	FILE_READ_DATA        = 0x00000001
	FILE_READ_ATTRIBUTES  = 0x00000080
	FILE_READ_EA          = 0x00000008
	FILE_WRITE_DATA       = 0x00000002
	FILE_WRITE_ATTRIBUTES = 0x00000100
	FILE_WRITE_EA         = 0x00000010
	FILE_APPEND_DATA      = 0x00000004
	FILE_EXECUTE          = 0x00000020

	FILE_GENERIC_READ    = STANDARD_RIGHTS_READ | FILE_READ_DATA | FILE_READ_ATTRIBUTES | FILE_READ_EA | SYNCHRONIZE
	FILE_GENERIC_WRITE   = STANDARD_RIGHTS_WRITE | FILE_WRITE_DATA | FILE_WRITE_ATTRIBUTES | FILE_WRITE_EA | FILE_APPEND_DATA | SYNCHRONIZE
	FILE_GENERIC_EXECUTE = STANDARD_RIGHTS_EXECUTE | FILE_READ_ATTRIBUTES | FILE_EXECUTE | SYNCHRONIZE

	FILE_LIST_DIRECTORY = 0x00000001
	FILE_TRAVERSE       = 0x00000020

	FILE_SHARE_READ   = 0x00000001
	FILE_SHARE_WRITE  = 0x00000002
	FILE_SHARE_DELETE = 0x00000004

	FILE_ATTRIBUTE_READONLY              = 0x00000001
	FILE_ATTRIBUTE_HIDDEN                = 0x00000002
	FILE_ATTRIBUTE_SYSTEM                = 0x00000004
	FILE_ATTRIBUTE_DIRECTORY             = 0x00000010
	FILE_ATTRIBUTE_ARCHIVE               = 0x00000020
	FILE_ATTRIBUTE_DEVICE                = 0x00000040
	FILE_ATTRIBUTE_NORMAL                = 0x00000080
	FILE_ATTRIBUTE_TEMPORARY             = 0x00000100
	FILE_ATTRIBUTE_SPARSE_FILE           = 0x00000200
	FILE_ATTRIBUTE_REPARSE_POINT         = 0x00000400
	FILE_ATTRIBUTE_COMPRESSED            = 0x00000800
	FILE_ATTRIBUTE_OFFLINE               = 0x00001000
	FILE_ATTRIBUTE_NOT_CONTENT_INDEXED   = 0x00002000
	FILE_ATTRIBUTE_ENCRYPTED             = 0x00004000
	FILE_ATTRIBUTE_INTEGRITY_STREAM      = 0x00008000
	FILE_ATTRIBUTE_VIRTUAL               = 0x00010000
	FILE_ATTRIBUTE_NO_SCRUB_DATA         = 0x00020000
	FILE_ATTRIBUTE_RECALL_ON_OPEN        = 0x00040000
	FILE_ATTRIBUTE_RECALL_ON_DATA_ACCESS = 0x00400000

	INVALID_FILE_ATTRIBUTES = 0xffffffff

	CREATE_NEW        = 1
	CREATE_ALWAYS     = 2
	OPEN_EXISTING     = 3
	OPEN_ALWAYS       = 4
	TRUNCATE_EXISTING = 5

	FILE_FLAG_OPEN_REQUIRING_OPLOCK = 0x00040000
	FILE_FLAG_FIRST_PIPE_INSTANCE   = 0x00080000
	FILE_FLAG_OPEN_NO_RECALL        = 0x00100000
	FILE_FLAG_OPEN_REPARSE_POINT    = 0x00200000
	FILE_FLAG_SESSION_AWARE         = 0x00800000
	FILE_FLAG_POSIX_SEMANTICS       = 0x01000000
	FILE_FLAG_BACKUP_SEMANTICS      = 0x02000000
	FILE_FLAG_DELETE_ON_CLOSE       = 0x04000000
	FILE_FLAG_SEQUENTIAL_SCAN       = 0x08000000
	FILE_FLAG_RANDOM_ACCESS         = 0x10000000
	FILE_FLAG_NO_BUFFERING          = 0x20000000
	FILE_FLAG_OVERLAPPED            = 0x40000000
	FILE_FLAG_WRITE_THROUGH         = 0x80000000

	HANDLE_FLAG_INHERIT    = 0x00000001
	STARTF_USESTDHANDLES   = 0x00000100
	STARTF_USESHOWWINDOW   = 0x00000001
	DUPLICATE_CLOSE_SOURCE = 0x00000001
	DUPLICATE_SAME_ACCESS  = 0x00000002

	STD_INPUT_HANDLE  = -10 & (1<<32 - 1)
	STD_OUTPUT_HANDLE = -11 & (1<<32 - 1)
	STD_ERROR_HANDLE  = -12 & (1<<32 - 1)

	FILE_BEGIN   = 0
	FILE_CURRENT = 1
	FILE_END     = 2

	LANG_ENGLISH       = 0x09
	SUBLANG_ENGLISH_US = 0x01

	FORMAT_MESSAGE_ALLOCATE_BUFFER = 256
	FORMAT_MESSAGE_IGNORE_INSERTS  = 512
	FORMAT_MESSAGE_FROM_STRING     = 1024
	FORMAT_MESSAGE_FROM_HMODULE    = 2048
	FORMAT_MESSAGE_FROM_SYSTEM     = 4096
	FORMAT_MESSAGE_ARGUMENT_ARRAY  = 8192
	FORMAT_MESSAGE_MAX_WIDTH_MASK  = 255

	MAX_PATH      = 260
	MAX_LONG_PATH = 32768

	MAX_MODULE_NAME32 = 255

	MAX_COMPUTERNAME_LENGTH = 15

	MAX_DHCPV6_DUID_LENGTH = 130

	MAX_DNS_SUFFIX_STRING_LENGTH = 256

	TIME_ZONE_ID_UNKNOWN  = 0
	TIME_ZONE_ID_STANDARD = 1

	TIME_ZONE_ID_DAYLIGHT = 2
	IGNORE                = 0
	INFINITE              = 0xffffffff

	WAIT_ABANDONED = 0x00000080
	WAIT_OBJECT_0  = 0x00000000
	WAIT_FAILED    = 0xFFFFFFFF

	// Access rights for process.
	PROCESS_CREATE_PROCESS            = 0x0080
	PROCESS_CREATE_THREAD             = 0x0002
	PROCESS_DUP_HANDLE                = 0x0040
	PROCESS_QUERY_INFORMATION         = 0x0400
	PROCESS_QUERY_LIMITED_INFORMATION = 0x1000
	PROCESS_SET_INFORMATION           = 0x0200
	PROCESS_SET_QUOTA                 = 0x0100
	PROCESS_SUSPEND_RESUME            = 0x0800
	PROCESS_TERMINATE                 = 0x0001
	PROCESS_VM_OPERATION              = 0x0008
	PROCESS_VM_READ                   = 0x0010
	PROCESS_VM_WRITE                  = 0x0020

	// Access rights for thread.
	THREAD_DIRECT_IMPERSONATION      = 0x0200
	THREAD_GET_CONTEXT               = 0x0008
	THREAD_IMPERSONATE               = 0x0100
	THREAD_QUERY_INFORMATION         = 0x0040
	THREAD_QUERY_LIMITED_INFORMATION = 0x0800
	THREAD_SET_CONTEXT               = 0x0010
	THREAD_SET_INFORMATION           = 0x0020
	THREAD_SET_LIMITED_INFORMATION   = 0x0400
	THREAD_SET_THREAD_TOKEN          = 0x0080
	THREAD_SUSPEND_RESUME            = 0x0002
	THREAD_TERMINATE                 = 0x0001

	FILE_MAP_COPY    = 0x01
	FILE_MAP_WRITE   = 0x02
	FILE_MAP_READ    = 0x04
	FILE_MAP_EXECUTE = 0x20

	CTRL_C_EVENT        = 0
	CTRL_BREAK_EVENT    = 1
	CTRL_CLOSE_EVENT    = 2
	CTRL_LOGOFF_EVENT   = 5
	CTRL_SHUTDOWN_EVENT = 6

	// Windows reserves errors >= 1<<29 for application use.
	APPLICATION_ERROR = 1 << 29
)

const (
	// Process creation flags.
	CREATE_BREAKAWAY_FROM_JOB        = 0x01000000
	CREATE_DEFAULT_ERROR_MODE        = 0x04000000
	CREATE_NEW_CONSOLE               = 0x00000010
	CREATE_NEW_PROCESS_GROUP         = 0x00000200
	CREATE_NO_WINDOW                 = 0x08000000
	CREATE_PROTECTED_PROCESS         = 0x00040000
	CREATE_PRESERVE_CODE_AUTHZ_LEVEL = 0x02000000
	CREATE_SEPARATE_WOW_VDM          = 0x00000800
	CREATE_SHARED_WOW_VDM            = 0x00001000
	CREATE_SUSPENDED                 = 0x00000004
	CREATE_UNICODE_ENVIRONMENT       = 0x00000400
	DEBUG_ONLY_THIS_PROCESS          = 0x00000002
	DEBUG_PROCESS                    = 0x00000001
	DETACHED_PROCESS                 = 0x00000008
	EXTENDED_STARTUPINFO_PRESENT     = 0x00080000
	INHERIT_PARENT_AFFINITY          = 0x00010000
)

const (
	// attributes for ProcThreadAttributeList
	PROC_THREAD_ATTRIBUTE_PARENT_PROCESS    = 0x00020000
	PROC_THREAD_ATTRIBUTE_HANDLE_LIST       = 0x00020002
	PROC_THREAD_ATTRIBUTE_GROUP_AFFINITY    = 0x00030003
	PROC_THREAD_ATTRIBUTE_PREFERRED_NODE    = 0x00020004
	PROC_THREAD_ATTRIBUTE_IDEAL_PROCESSOR   = 0x00030005
	PROC_THREAD_ATTRIBUTE_MITIGATION_POLICY = 0x00020007
	PROC_THREAD_ATTRIBUTE_UMS_THREAD        = 0x00030006
	PROC_THREAD_ATTRIBUTE_PROTECTION_LEVEL  = 0x0002000b
)

const (
	// flags for CreateToolhelp32Snapshot
	TH32CS_SNAPHEAPLIST = 0x01
	TH32CS_SNAPPROCESS  = 0x02
	TH32CS_SNAPTHREAD   = 0x04
	TH32CS_SNAPMODULE   = 0x08
	TH32CS_SNAPMODULE32 = 0x10
	TH32CS_SNAPALL      = TH32CS_SNAPHEAPLIST | TH32CS_SNAPMODULE | TH32CS_SNAPPROCESS | TH32CS_SNAPTHREAD
	TH32CS_INHERIT      = 0x80000000
)

const (
	// flags for EnumProcessModulesEx
	LIST_MODULES_32BIT   = 0x01
	LIST_MODULES_64BIT   = 0x02
	LIST_MODULES_ALL     = 0x03
	LIST_MODULES_DEFAULT = 0x00
)

const (
	// filters for ReadDirectoryChangesW and FindFirstChangeNotificationW
	FILE_NOTIFY_CHANGE_FILE_NAME   = 0x001
	FILE_NOTIFY_CHANGE_DIR_NAME    = 0x002
	FILE_NOTIFY_CHANGE_ATTRIBUTES  = 0x004
	FILE_NOTIFY_CHANGE_SIZE        = 0x008
	FILE_NOTIFY_CHANGE_LAST_WRITE  = 0x010
	FILE_NOTIFY_CHANGE_LAST_ACCESS = 0x020
	FILE_NOTIFY_CHANGE_CREATION    = 0x040
	FILE_NOTIFY_CHANGE_SECURITY    = 0x100
)

const (
	// do not reorder
	FILE_ACTION_ADDED = iota + 1
	FILE_ACTION_REMOVED
	FILE_ACTION_MODIFIED
	FILE_ACTION_RENAMED_OLD_NAME
	FILE_ACTION_RENAMED_NEW_NAME
)

const (
	// wincrypt.h
	/* certenrolld_begin -- PROV_RSA_*/
	PROV_RSA_FULL      = 1
	PROV_RSA_SIG       = 2
	PROV_DSS           = 3
	PROV_FORTEZZA      = 4
	PROV_MS_EXCHANGE   = 5
	PROV_SSL           = 6
	PROV_RSA_SCHANNEL  = 12
	PROV_DSS_DH        = 13
	PROV_EC_ECDSA_SIG  = 14
	PROV_EC_ECNRA_SIG  = 15
	PROV_EC_ECDSA_FULL = 16
	PROV_EC_ECNRA_FULL = 17
	PROV_DH_SCHANNEL   = 18
	PROV_SPYRUS_LYNKS  = 20
	PROV_RNG           = 21
	PROV_INTEL_SEC     = 22
	PROV_REPLACE_OWF   = 23
	PROV_RSA_AES       = 24

	/* dwFlags definitions for CryptAcquireContext */
	CRYPT_VERIFYCONTEXT              = 0xF0000000
	CRYPT_NEWKEYSET                  = 0x00000008
	CRYPT_DELETEKEYSET               = 0x00000010
	CRYPT_MACHINE_KEYSET             = 0x00000020
	CRYPT_SILENT                     = 0x00000040
	CRYPT_DEFAULT_CONTAINER_OPTIONAL = 0x00000080

	/* Flags for PFXImportCertStore */
	CRYPT_EXPORTABLE                   = 0x00000001
	CRYPT_USER_PROTECTED               = 0x00000002
	CRYPT_USER_KEYSET                  = 0x00001000
	PKCS12_PREFER_CNG_KSP              = 0x00000100
	PKCS12_ALWAYS_CNG_KSP              = 0x00000200
	PKCS12_ALLOW_OVERWRITE_KEY         = 0x00004000
	PKCS12_NO_PERSIST_KEY              = 0x00008000
	PKCS12_INCLUDE_EXTENDED_PROPERTIES = 0x00000010

	/* Flags for CryptAcquireCertificatePrivateKey */
	CRYPT_ACQUIRE_CACHE_FLAG             = 0x00000001
	CRYPT_ACQUIRE_USE_PROV_INFO_FLAG     = 0x00000002
	CRYPT_ACQUIRE_COMPARE_KEY_FLAG       = 0x00000004
	CRYPT_ACQUIRE_NO_HEALING             = 0x00000008
	CRYPT_ACQUIRE_SILENT_FLAG            = 0x00000040
	CRYPT_ACQUIRE_WINDOW_HANDLE_FLAG     = 0x00000080
	CRYPT_ACQUIRE_NCRYPT_KEY_FLAGS_MASK  = 0x00070000
	CRYPT_ACQUIRE_ALLOW_NCRYPT_KEY_FLAG  = 0x00010000
	CRYPT_ACQUIRE_PREFER_NCRYPT_KEY_FLAG = 0x00020000
	CRYPT_ACQUIRE_ONLY_NCRYPT_KEY_FLAG   = 0x00040000

	/* pdwKeySpec for CryptAcquireCertificatePrivateKey */
	AT_KEYEXCHANGE       = 1
	AT_SIGNATURE         = 2
	CERT_NCRYPT_KEY_SPEC = 0xFFFFFFFF

	/* Default usage match type is AND with value zero */
	USAGE_MATCH_TYPE_AND = 0
	USAGE_MATCH_TYPE_OR  = 1

	/* msgAndCertEncodingType values for CertOpenStore function */
	X509_ASN_ENCODING   = 0x00000001
	PKCS_7_ASN_ENCODING = 0x00010000

	/* storeProvider values for CertOpenStore function */
	CERT_STORE_PROV_MSG               = 1
	CERT_STORE_PROV_MEMORY            = 2
	CERT_STORE_PROV_FILE              = 3
	CERT_STORE_PROV_REG               = 4
	CERT_STORE_PROV_PKCS7             = 5
	CERT_STORE_PROV_SERIALIZED        = 6
	CERT_STORE_PROV_FILENAME_A        = 7
	CERT_STORE_PROV_FILENAME_W        = 8
	CERT_STORE_PROV_FILENAME          = CERT_STORE_PROV_FILENAME_W
	CERT_STORE_PROV_SYSTEM_A          = 9
	CERT_STORE_PROV_SYSTEM_W          = 10
	CERT_STORE_PROV_SYSTEM            = CERT_STORE_PROV_SYSTEM_W
	CERT_STORE_PROV_COLLECTION        = 11
	CERT_STORE_PROV_SYSTEM_REGISTRY_A = 12
	CERT_STORE_PROV_SYSTEM_REGISTRY_W = 13
	CERT_STORE_PROV_SYSTEM_REGISTRY   = CERT_STORE_PROV_SYSTEM_REGISTRY_W
	CERT_STORE_PROV_PHYSICAL_W        = 14
	CERT_STORE_PROV_PHYSICAL          = CERT_STORE_PROV_PHYSICAL_W
	CERT_STORE_PROV_SMART_CARD_W      = 15
	CERT_STORE_PROV_SMART_CARD        = CERT_STORE_PROV_SMART_CARD_W
	CERT_STORE_PROV_LDAP_W            = 16
	CERT_STORE_PROV_LDAP              = CERT_STORE_PROV_LDAP_W
	CERT_STORE_PROV_PKCS12            = 17

	/* store characteristics (low WORD of flag) for CertOpenStore function */
	CERT_STORE_NO_CRYPT_RELEASE_FLAG            = 0x00000001
	CERT_STORE_SET_LOCALIZED_NAME_FLAG          = 0x00000002
	CERT_STORE_DEFER_CLOSE_UNTIL_LAST_FREE_FLAG = 0x00000004
	CERT_STORE_DELETE_FLAG                      = 0x00000010
	CERT_STORE_UNSAFE_PHYSICAL_FLAG             = 0x00000020
	CERT_STORE_SHARE_STORE_FLAG                 = 0x00000040
	CERT_STORE_SHARE_CONTEXT_FLAG               = 0x00000080
	CERT_STORE_MANIFOLD_FLAG                    = 0x00000100
	CERT_STORE_ENUM_ARCHIVED_FLAG               = 0x00000200
	CERT_STORE_UPDATE_KEYID_FLAG                = 0x00000400
	CERT_STORE_BACKUP_RESTORE_FLAG              = 0x00000800
	CERT_STORE_MAXIMUM_ALLOWED_FLAG             = 0x00001000
	CERT_STORE_CREATE_NEW_FLAG                  = 0x00002000
	CERT_STORE_OPEN_EXISTING_FLAG               = 0x00004000
	CERT_STORE_READONLY_FLAG                    = 0x00008000

	/* store locations (high WORD of flag) for CertOpenStore function */
	CERT_SYSTEM_STORE_CURRENT_USER               = 0x00010000
	CERT_SYSTEM_STORE_LOCAL_MACHINE              = 0x00020000
	CERT_SYSTEM_STORE_CURRENT_SERVICE            = 0x00040000
	CERT_SYSTEM_STORE_SERVICES                   = 0x00050000
	CERT_SYSTEM_STORE_USERS                      = 0x00060000
	CERT_SYSTEM_STORE_CURRENT_USER_GROUP_POLICY  = 0x00070000
	CERT_SYSTEM_STORE_LOCAL_MACHINE_GROUP_POLICY = 0x00080000
	CERT_SYSTEM_STORE_LOCAL_MACHINE_ENTERPRISE   = 0x00090000
	CERT_SYSTEM_STORE_UNPROTECTED_FLAG           = 0x40000000
	CERT_SYSTEM_STORE_RELOCATE_FLAG              = 0x80000000

	/* Miscellaneous high-WORD flags for CertOpenStore function */
	CERT_REGISTRY_STORE_REMOTE_FLAG      = 0x00010000
	CERT_REGISTRY_STORE_SERIALIZED_FLAG  = 0x00020000
	CERT_REGISTRY_STORE_ROAMING_FLAG     = 0x00040000
	CERT_REGISTRY_STORE_MY_IE_DIRTY_FLAG = 0x00080000
	CERT_REGISTRY_STORE_LM_GPT_FLAG      = 0x01000000
	CERT_REGISTRY_STORE_CLIENT_GPT_FLAG  = 0x80000000
	CERT_FILE_STORE_COMMIT_ENABLE_FLAG   = 0x00010000
	CERT_LDAP_STORE_SIGN_FLAG            = 0x00010000
	CERT_LDAP_STORE_AREC_EXCLUSIVE_FLAG  = 0x00020000
	CERT_LDAP_STORE_OPENED_FLAG          = 0x00040000
	CERT_LDAP_STORE_UNBIND_FLAG          = 0x00080000

	/* addDisposition values for CertAddCertificateContextToStore function */
	CERT_STORE_ADD_NEW                                 = 1
	CERT_STORE_ADD_USE_EXISTING                        = 2
	CERT_STORE_ADD_REPLACE_EXISTING                    = 3
	CERT_STORE_ADD_ALWAYS                              = 4
	CERT_STORE_ADD_REPLACE_EXISTING_INHERIT_PROPERTIES = 5
	CERT_STORE_ADD_NEWER                               = 6
	CERT_STORE_ADD_NEWER_INHERIT_PROPERTIES            = 7

	/* ErrorStatus values for CertTrustStatus struct */
	CERT_TRUST_NO_ERROR                          = 0x00000000
	CERT_TRUST_IS_NOT_TIME_VALID                 = 0x00000001
	CERT_TRUST_IS_REVOKED                        = 0x00000004
	CERT_TRUST_IS_NOT_SIGNATURE_VALID            = 0x00000008
	CERT_TRUST_IS_NOT_VALID_FOR_USAGE            = 0x00000010
	CERT_TRUST_IS_UNTRUSTED_ROOT                 = 0x00000020
	CERT_TRUST_REVOCATION_STATUS_UNKNOWN         = 0x00000040
	CERT_TRUST_IS_CYCLIC                         = 0x00000080
	CERT_TRUST_INVALID_EXTENSION                 = 0x00000100
	CERT_TRUST_INVALID_POLICY_CONSTRAINTS        = 0x00000200
	CERT_TRUST_INVALID_BASIC_CONSTRAINTS         = 0x00000400
	CERT_TRUST_INVALID_NAME_CONSTRAINTS          = 0x00000800
	CERT_TRUST_HAS_NOT_SUPPORTED_NAME_CONSTRAINT = 0x00001000
	CERT_TRUST_HAS_NOT_DEFINED_NAME_CONSTRAINT   = 0x00002000
	CERT_TRUST_HAS_NOT_PERMITTED_NAME_CONSTRAINT = 0x00004000
	CERT_TRUST_HAS_EXCLUDED_NAME_CONSTRAINT      = 0x00008000
	CERT_TRUST_IS_PARTIAL_CHAIN                  = 0x00010000
	CERT_TRUST_CTL_IS_NOT_TIME_VALID             = 0x00020000
	CERT_TRUST_CTL_IS_NOT_SIGNATURE_VALID        = 0x00040000
	CERT_TRUST_CTL_IS_NOT_VALID_FOR_USAGE        = 0x00080000
	CERT_TRUST_HAS_WEAK_SIGNATURE                = 0x00100000
	CERT_TRUST_IS_OFFLINE_REVOCATION             = 0x01000000
	CERT_TRUST_NO_ISSUANCE_CHAIN_POLICY          = 0x02000000
	CERT_TRUST_IS_EXPLICIT_DISTRUST              = 0x04000000
	CERT_TRUST_HAS_NOT_SUPPORTED_CRITICAL_EXT    = 0x08000000

	/* InfoStatus values for CertTrustStatus struct */
	CERT_TRUST_HAS_EXACT_MATCH_ISSUER        = 0x00000001
	CERT_TRUST_HAS_KEY_MATCH_ISSUER          = 0x00000002
	CERT_TRUST_HAS_NAME_MATCH_ISSUER         = 0x00000004
	CERT_TRUST_IS_SELF_SIGNED                = 0x00000008
	CERT_TRUST_HAS_PREFERRED_ISSUER          = 0x00000100
	CERT_TRUST_HAS_ISSUANCE_CHAIN_POLICY     = 0x00000400
	CERT_TRUST_HAS_VALID_NAME_CONSTRAINTS    = 0x00000400
	CERT_TRUST_IS_PEER_TRUSTED               = 0x00000800
	CERT_TRUST_HAS_CRL_VALIDITY_EXTENDED     = 0x00001000
	CERT_TRUST_IS_FROM_EXCLUSIVE_TRUST_STORE = 0x00002000
	CERT_TRUST_IS_CA_TRUSTED                 = 0x00004000
	CERT_TRUST_IS_COMPLEX_CHAIN              = 0x00010000

	/* Certificate Information Flags */
	CERT_INFO_VERSION_FLAG                 = 1
	CERT_INFO_SERIAL_NUMBER_FLAG           = 2
	CERT_INFO_SIGNATURE_ALGORITHM_FLAG     = 3
	CERT_INFO_ISSUER_FLAG                  = 4
	CERT_INFO_NOT_BEFORE_FLAG              = 5
	CERT_INFO_NOT_AFTER_FLAG               = 6
	CERT_INFO_SUBJECT_FLAG                 = 7
	CERT_INFO_SUBJECT_PUBLIC_KEY_INFO_FLAG = 8
	CERT_INFO_ISSUER_UNIQUE_ID_FLAG        = 9
	CERT_INFO_SUBJECT_UNIQUE_ID_FLAG       = 10
	CERT_INFO_EXTENSION_FLAG               = 11

	/* dwFindType for CertFindCertificateInStore  */
	CERT_COMPARE_MASK                     = 0xFFFF
	CERT_COMPARE_SHIFT                    = 16
	CERT_COMPARE_ANY                      = 0
	CERT_COMPARE_SHA1_HASH                = 1
	CERT_COMPARE_NAME                     = 2
	CERT_COMPARE_ATTR                     = 3
	CERT_COMPARE_MD5_HASH                 = 4
	CERT_COMPARE_PROPERTY                 = 5
	CERT_COMPARE_PUBLIC_KEY               = 6
	CERT_COMPARE_HASH                     = CERT_COMPARE_SHA1_HASH
	CERT_COMPARE_NAME_STR_A               = 7
	CERT_COMPARE_NAME_STR_W               = 8
	CERT_COMPARE_KEY_SPEC                 = 9
	CERT_COMPARE_ENHKEY_USAGE             = 10
	CERT_COMPARE_CTL_USAGE                = CERT_COMPARE_ENHKEY_USAGE
	CERT_COMPARE_SUBJECT_CERT             = 11
	CERT_COMPARE_ISSUER_OF                = 12
	CERT_COMPARE_EXISTING                 = 13
	CERT_COMPARE_SIGNATURE_HASH           = 14
	CERT_COMPARE_KEY_IDENTIFIER           = 15
	CERT_COMPARE_CERT_ID                  = 16
	CERT_COMPARE_CROSS_CERT_DIST_POINTS   = 17
	CERT_COMPARE_PUBKEY_MD5_HASH          = 18
	CERT_COMPARE_SUBJECT_INFO_ACCESS      = 19
	CERT_COMPARE_HASH_STR                 = 20
	CERT_COMPARE_HAS_PRIVATE_KEY          = 21
	CERT_FIND_ANY                         = (CERT_COMPARE_ANY << CERT_COMPARE_SHIFT)
	CERT_FIND_SHA1_HASH                   = (CERT_COMPARE_SHA1_HASH << CERT_COMPARE_SHIFT)
	CERT_FIND_MD5_HASH                    = (CERT_COMPARE_MD5_HASH << CERT_COMPARE_SHIFT)
	CERT_FIND_SIGNATURE_HASH              = (CERT_COMPARE_SIGNATURE_HASH << CERT_COMPARE_SHIFT)
	CERT_FIND_KEY_IDENTIFIER              = (CERT_COMPARE_KEY_IDENTIFIER << CERT_COMPARE_SHIFT)
	CERT_FIND_HASH                        = CERT_FIND_SHA1_HASH
	CERT_FIND_PROPERTY                    = (CERT_COMPARE_PROPERTY << CERT_COMPARE_SHIFT)
	CERT_FIND_PUBLIC_KEY                  = (CERT_COMPARE_PUBLIC_KEY << CERT_COMPARE_SHIFT)
	CERT_FIND_SUBJECT_NAME                = (CERT_COMPARE_NAME<<CERT_COMPARE_SHIFT | CERT_INFO_SUBJECT_FLAG)
	CERT_FIND_SUBJECT_ATTR                = (CERT_COMPARE_ATTR<<CERT_COMPARE_SHIFT | CERT_INFO_SUBJECT_FLAG)
	CERT_FIND_ISSUER_NAME                 = (CERT_COMPARE_NAME<<CERT_COMPARE_SHIFT | CERT_INFO_ISSUER_FLAG)
	CERT_FIND_ISSUER_ATTR                 = (CERT_COMPARE_ATTR<<CERT_COMPARE_SHIFT | CERT_INFO_ISSUER_FLAG)
	CERT_FIND_SUBJECT_STR_A               = (CERT_COMPARE_NAME_STR_A<<CERT_COMPARE_SHIFT | CERT_INFO_SUBJECT_FLAG)
	CERT_FIND_SUBJECT_STR_W               = (CERT_COMPARE_NAME_STR_W<<CERT_COMPARE_SHIFT | CERT_INFO_SUBJECT_FLAG)
	CERT_FIND_SUBJECT_STR                 = CERT_FIND_SUBJECT_STR_W
	CERT_FIND_ISSUER_STR_A                = (CERT_COMPARE_NAME_STR_A<<CERT_COMPARE_SHIFT | CERT_INFO_ISSUER_FLAG)
	CERT_FIND_ISSUER_STR_W                = (CERT_COMPARE_NAME_STR_W<<CERT_COMPARE_SHIFT | CERT_INFO_ISSUER_FLAG)
	CERT_FIND_ISSUER_STR                  = CERT_FIND_ISSUER_STR_W
	CERT_FIND_KEY_SPEC                    = (CERT_COMPARE_KEY_SPEC << CERT_COMPARE_SHIFT)
	CERT_FIND_ENHKEY_USAGE                = (CERT_COMPARE_ENHKEY_USAGE << CERT_COMPARE_SHIFT)
	CERT_FIND_CTL_USAGE                   = CERT_FIND_ENHKEY_USAGE
	CERT_FIND_SUBJECT_CERT                = (CERT_COMPARE_SUBJECT_CERT << CERT_COMPARE_SHIFT)
	CERT_FIND_ISSUER_OF                   = (CERT_COMPARE_ISSUER_OF << CERT_COMPARE_SHIFT)
	CERT_FIND_EXISTING                    = (CERT_COMPARE_EXISTING << CERT_COMPARE_SHIFT)
	CERT_FIND_CERT_ID                     = (CERT_COMPARE_CERT_ID << CERT_COMPARE_SHIFT)
	CERT_FIND_CROSS_CERT_DIST_POINTS      = (CERT_COMPARE_CROSS_CERT_DIST_POINTS << CERT_COMPARE_SHIFT)
	CERT_FIND_PUBKEY_MD5_HASH             = (CERT_COMPARE_PUBKEY_MD5_HASH << CERT_COMPARE_SHIFT)
	CERT_FIND_SUBJECT_INFO_ACCESS         = (CERT_COMPARE_SUBJECT_INFO_ACCESS << CERT_COMPARE_SHIFT)
	CERT_FIND_HASH_STR                    = (CERT_COMPARE_HASH_STR << CERT_COMPARE_SHIFT)
	CERT_FIND_HAS_PRIVATE_KEY             = (CERT_COMPARE_HAS_PRIVATE_KEY << CERT_COMPARE_SHIFT)
	CERT_FIND_OPTIONAL_ENHKEY_USAGE_FLAG  = 0x1
	CERT_FIND_EXT_ONLY_ENHKEY_USAGE_FLAG  = 0x2
	CERT_FIND_PROP_ONLY_ENHKEY_USAGE_FLAG = 0x4
	CERT_FIND_NO_ENHKEY_USAGE_FLAG        = 0x8
	CERT_FIND_OR_ENHKEY_USAGE_FLAG        = 0x10
	CERT_FIND_VALID_ENHKEY_USAGE_FLAG     = 0x20
	CERT_FIND_OPTIONAL_CTL_USAGE_FLAG     = CERT_FIND_OPTIONAL_ENHKEY_USAGE_FLAG
	CERT_FIND_EXT_ONLY_CTL_USAGE_FLAG     = CERT_FIND_EXT_ONLY_ENHKEY_USAGE_FLAG
	CERT_FIND_PROP_ONLY_CTL_USAGE_FLAG    = CERT_FIND_PROP_ONLY_ENHKEY_USAGE_FLAG
	CERT_FIND_NO_CTL_USAGE_FLAG           = CERT_FIND_NO_ENHKEY_USAGE_FLAG
	CERT_FIND_OR_CTL_USAGE_FLAG           = CERT_FIND_OR_ENHKEY_USAGE_FLAG
	CERT_FIND_VALID_CTL_USAGE_FLAG        = CERT_FIND_VALID_ENHKEY_USAGE_FLAG

	/* policyOID values for CertVerifyCertificateChainPolicy function */
	CERT_CHAIN_POLICY_BASE              = 1
	CERT_CHAIN_POLICY_AUTHENTICODE      = 2
	CERT_CHAIN_POLICY_AUTHENTICODE_TS   = 3
	CERT_CHAIN_POLICY_SSL               = 4
	CERT_CHAIN_POLICY_BASIC_CONSTRAINTS = 5
	CERT_CHAIN_POLICY_NT_AUTH           = 6
	CERT_CHAIN_POLICY_MICROSOFT_ROOT    = 7
	CERT_CHAIN_POLICY_EV                = 8
	CERT_CHAIN_POLICY_SSL_F12           = 9

	/* flag for dwFindType CertFindChainInStore  */
	CERT_CHAIN_FIND_BY_ISSUER = 1

	/* dwFindFlags for CertFindChainInStore when dwFindType == CERT_CHAIN_FIND_BY_ISSUER */
	CERT_CHAIN_FIND_BY_ISSUER_COMPARE_KEY_FLAG    = 0x0001
	CERT_CHAIN_FIND_BY_ISSUER_COMPLEX_CHAIN_FLAG  = 0x0002
	CERT_CHAIN_FIND_BY_ISSUER_CACHE_ONLY_URL_FLAG = 0x0004
	CERT_CHAIN_FIND_BY_ISSUER_LOCAL_MACHINE_FLAG  = 0x0008
	CERT_CHAIN_FIND_BY_ISSUER_NO_KEY_FLAG         = 0x4000
	CERT_CHAIN_FIND_BY_ISSUER_CACHE_ONLY_FLAG     = 0x8000

	/* Certificate Store close flags */
	CERT_CLOSE_STORE_FORCE_FLAG = 0x00000001
	CERT_CLOSE_STORE_CHECK_FLAG = 0x00000002

	/* CryptQueryObject object type */
	CERT_QUERY_OBJECT_FILE = 1
	CERT_QUERY_OBJECT_BLOB = 2

	/* CryptQueryObject content type flags */
	CERT_QUERY_CONTENT_CERT                    = 1
	CERT_QUERY_CONTENT_CTL                     = 2
	CERT_QUERY_CONTENT_CRL                     = 3
	CERT_QUERY_CONTENT_SERIALIZED_STORE        = 4
	CERT_QUERY_CONTENT_SERIALIZED_CERT         = 5
	CERT_QUERY_CONTENT_SERIALIZED_CTL          = 6
	CERT_QUERY_CONTENT_SERIALIZED_CRL          = 7
	CERT_QUERY_CONTENT_PKCS7_SIGNED            = 8
	CERT_QUERY_CONTENT_PKCS7_UNSIGNED          = 9
	CERT_QUERY_CONTENT_PKCS7_SIGNED_EMBED      = 10
	CERT_QUERY_CONTENT_PKCS10                  = 11
	CERT_QUERY_CONTENT_PFX                     = 12
	CERT_QUERY_CONTENT_CERT_PAIR               = 13
	CERT_QUERY_CONTENT_PFX_AND_LOAD            = 14
	CERT_QUERY_CONTENT_FLAG_CERT               = (1 << CERT_QUERY_CONTENT_CERT)
	CERT_QUERY_CONTENT_FLAG_CTL                = (1 << CERT_QUERY_CONTENT_CTL)
	CERT_QUERY_CONTENT_FLAG_CRL                = (1 << CERT_QUERY_CONTENT_CRL)
	CERT_QUERY_CONTENT_FLAG_SERIALIZED_STORE   = (1 << CERT_QUERY_CONTENT_SERIALIZED_STORE)
	CERT_QUERY_CONTENT_FLAG_SERIALIZED_CERT    = (1 << CERT_QUERY_CONTENT_SERIALIZED_CERT)
	CERT_QUERY_CONTENT_FLAG_SERIALIZED_CTL     = (1 << CERT_QUERY_CONTENT_SERIALIZED_CTL)
	CERT_QUERY_CONTENT_FLAG_SERIALIZED_CRL     = (1 << CERT_QUERY_CONTENT_SERIALIZED_CRL)
	CERT_QUERY_CONTENT_FLAG_PKCS7_SIGNED       = (1 << CERT_QUERY_CONTENT_PKCS7_SIGNED)
	CERT_QUERY_CONTENT_FLAG_PKCS7_UNSIGNED     = (1 << CERT_QUERY_CONTENT_PKCS7_UNSIGNED)
	CERT_QUERY_CONTENT_FLAG_PKCS7_SIGNED_EMBED = (1 << CERT_QUERY_CONTENT_PKCS7_SIGNED_EMBED)
	CERT_QUERY_CONTENT_FLAG_PKCS10             = (1 << CERT_QUERY_CONTENT_PKCS10)
	CERT_QUERY_CONTENT_FLAG_PFX                = (1 << CERT_QUERY_CONTENT_PFX)
	CERT_QUERY_CONTENT_FLAG_CERT_PAIR          = (1 << CERT_QUERY_CONTENT_CERT_PAIR)
	CERT_QUERY_CONTENT_FLAG_PFX_AND_LOAD       = (1 << CERT_QUERY_CONTENT_PFX_AND_LOAD)
	CERT_QUERY_CONTENT_FLAG_ALL                = (CERT_QUERY_CONTENT_FLAG_CERT | CERT_QUERY_CONTENT_FLAG_CTL | CERT_QUERY_CONTENT_FLAG_CRL | CERT_QUERY_CONTENT_FLAG_SERIALIZED_STORE | CERT_QUERY_CONTENT_FLAG_SERIALIZED_CERT | CERT_QUERY_CONTENT_FLAG_SERIALIZED_CTL | CERT_QUERY_CONTENT_FLAG_SERIALIZED_CRL | CERT_QUERY_CONTENT_FLAG_PKCS7_SIGNED | CERT_QUERY_CONTENT_FLAG_PKCS7_UNSIGNED | CERT_QUERY_CONTENT_FLAG_PKCS7_SIGNED_EMBED | CERT_QUERY_CONTENT_FLAG_PKCS10 | CERT_QUERY_CONTENT_FLAG_PFX | CERT_QUERY_CONTENT_FLAG_CERT_PAIR)
	CERT_QUERY_CONTENT_FLAG_ALL_ISSUER_CERT    = (CERT_QUERY_CONTENT_FLAG_CERT | CERT_QUERY_CONTENT_FLAG_SERIALIZED_STORE | CERT_QUERY_CONTENT_FLAG_SERIALIZED_CERT | CERT_QUERY_CONTENT_FLAG_PKCS7_SIGNED | CERT_QUERY_CONTENT_FLAG_PKCS7_UNSIGNED)

	/* CryptQueryObject format type flags */
	CERT_QUERY_FORMAT_BINARY                     = 1
	CERT_QUERY_FORMAT_BASE64_ENCODED             = 2
	CERT_QUERY_FORMAT_ASN_ASCII_HEX_ENCODED      = 3
	CERT_QUERY_FORMAT_FLAG_BINARY                = (1 << CERT_QUERY_FORMAT_BINARY)
	CERT_QUERY_FORMAT_FLAG_BASE64_ENCODED        = (1 << CERT_QUERY_FORMAT_BASE64_ENCODED)
	CERT_QUERY_FORMAT_FLAG_ASN_ASCII_HEX_ENCODED = (1 << CERT_QUERY_FORMAT_ASN_ASCII_HEX_ENCODED)
	CERT_QUERY_FORMAT_FLAG_ALL                   = (CERT_QUERY_FORMAT_FLAG_BINARY | CERT_QUERY_FORMAT_FLAG_BASE64_ENCODED | CERT_QUERY_FORMAT_FLAG_ASN_ASCII_HEX_ENCODED)

	/* CertGetNameString name types */
	CERT_NAME_EMAIL_TYPE            = 1
	CERT_NAME_RDN_TYPE              = 2
	CERT_NAME_ATTR_TYPE             = 3
	CERT_NAME_SIMPLE_DISPLAY_TYPE   = 4
	CERT_NAME_FRIENDLY_DISPLAY_TYPE = 5
	CERT_NAME_DNS_TYPE              = 6
	CERT_NAME_URL_TYPE              = 7
	CERT_NAME_UPN_TYPE              = 8

	/* CertGetNameString flags */
	CERT_NAME_ISSUER_FLAG              = 0x1
	CERT_NAME_DISABLE_IE4_UTF8_FLAG    = 0x10000
	CERT_NAME_SEARCH_ALL_NAMES_FLAG    = 0x2
	CERT_NAME_STR_ENABLE_PUNYCODE_FLAG = 0x00200000

	/* AuthType values for SSLExtraCertChainPolicyPara struct */
	AUTHTYPE_CLIENT = 1
	AUTHTYPE_SERVER = 2

	/* Checks values for SSLExtraCertChainPolicyPara struct */
	SECURITY_FLAG_IGNORE_REVOCATION        = 0x00000080
	SECURITY_FLAG_IGNORE_UNKNOWN_CA        = 0x00000100
	SECURITY_FLAG_IGNORE_WRONG_USAGE       = 0x00000200
	SECURITY_FLAG_IGNORE_CERT_CN_INVALID   = 0x00001000
	SECURITY_FLAG_IGNORE_CERT_DATE_INVALID = 0x00002000

	/* Flags for Crypt[Un]ProtectData */
	CRYPTPROTECT_UI_FORBIDDEN      = 0x1
	CRYPTPROTECT_LOCAL_MACHINE     = 0x4
	CRYPTPROTECT_CRED_SYNC         = 0x8
	CRYPTPROTECT_AUDIT             = 0x10
	CRYPTPROTECT_NO_RECOVERY       = 0x20
	CRYPTPROTECT_VERIFY_PROTECTION = 0x40
	CRYPTPROTECT_CRED_REGENERATE   = 0x80

	/* Flags for CryptProtectPromptStruct */
	CRYPTPROTECT_PROMPT_ON_UNPROTECT   = 1
	CRYPTPROTECT_PROMPT_ON_PROTECT     = 2
	CRYPTPROTECT_PROMPT_RESERVED       = 4
	CRYPTPROTECT_PROMPT_STRONG         = 8
	CRYPTPROTECT_PROMPT_REQUIRE_STRONG = 16
)

const (
	// flags for SetErrorMode
	SEM_FAILCRITICALERRORS     = 0x0001
	SEM_NOALIGNMENTFAULTEXCEPT = 0x0004
	SEM_NOGPFAULTERRORBOX      = 0x0002
	SEM_NOOPENFILEERRORBOX     = 0x8000
)

const (
	// Priority class.
	ABOVE_NORMAL_PRIORITY_CLASS   = 0x00008000
	BELOW_NORMAL_PRIORITY_CLASS   = 0x00004000
	HIGH_PRIORITY_CLASS           = 0x00000080
	IDLE_PRIORITY_CLASS           = 0x00000040
	NORMAL_PRIORITY_CLASS         = 0x00000020
	PROCESS_MODE_BACKGROUND_BEGIN = 0x00100000
	PROCESS_MODE_BACKGROUND_END   = 0x00200000
	REALTIME_PRIORITY_CLASS       = 0x00000100
)

/* wintrust.h constants for WinVerifyTrustEx */
const (
	WTD_UI_ALL    = 1
	WTD_UI_NONE   = 2
	WTD_UI_NOBAD  = 3
	WTD_UI_NOGOOD = 4

	WTD_REVOKE_NONE       = 0
	WTD_REVOKE_WHOLECHAIN = 1

	WTD_CHOICE_FILE    = 1
	WTD_CHOICE_CATALOG = 2
	WTD_CHOICE_BLOB    = 3
	WTD_CHOICE_SIGNER  = 4
	WTD_CHOICE_CERT    = 5

	WTD_STATEACTION_IGNORE           = 0x00000000
	WTD_STATEACTION_VERIFY           = 0x00000001
	WTD_STATEACTION_CLOSE            = 0x00000002
	WTD_STATEACTION_AUTO_CACHE       = 0x00000003
	WTD_STATEACTION_AUTO_CACHE_FLUSH = 0x00000004

	WTD_USE_IE4_TRUST_FLAG                  = 0x1
	WTD_NO_IE4_CHAIN_FLAG                   = 0x2
	WTD_NO_POLICY_USAGE_FLAG                = 0x4
	WTD_REVOCATION_CHECK_NONE               = 0x10
	WTD_REVOCATION_CHECK_END_CERT           = 0x20
	WTD_REVOCATION_CHECK_CHAIN              = 0x40
	WTD_REVOCATION_CHECK_CHAIN_EXCLUDE_ROOT = 0x80
	WTD_SAFER_FLAG                          = 0x100
	WTD_HASH_ONLY_FLAG                      = 0x200
	WTD_USE_DEFAULT_OSVER_CHECK             = 0x400
	WTD_LIFETIME_SIGNING_FLAG               = 0x800
	WTD_CACHE_ONLY_URL_RETRIEVAL            = 0x1000
	WTD_DISABLE_MD2_MD4                     = 0x2000
	WTD_MOTW                                = 0x4000

	WTD_UICONTEXT_EXECUTE = 0
	WTD_UICONTEXT_INSTALL = 1
)

var (
	OID_PKIX_KP_SERVER_AUTH = []byte("1.3.6.1.5.5.7.3.1\x00")
	OID_SERVER_GATED_CRYPTO = []byte("1.3.6.1.4.1.311.10.3.3\x00")
	OID_SGC_NETSCAPE        = []byte("2.16.840.1.113730.4.1\x00")

	WINTRUST_ACTION_GENERIC_VERIFY_V2 = GUID{
		Data1: 0xaac56b,
		Data2: 0xcd44,
		Data3: 0x11d0,
		Data4: [8]byte{0x8c, 0xc2, 0x0, 0xc0, 0x4f, 0xc2, 0x95, 0xee},
	}
)

// Pointer represents a pointer to an arbitrary Windows type.
//
// Pointer-typed fields may point to one of many different types. It's
// up to the caller to provide a pointer to the appropriate type, cast
// to Pointer. The caller must obey the unsafe.Pointer rules while
// doing so.
type Pointer *struct{}

// Invented values to support what package os expects.
type Timeval struct {
	Sec  int32
	Usec int32
}

func (tv *Timeval) Nanoseconds() int64 {
	return (int64(tv.Sec)*1e6 + int64(tv.Usec)) * 1e3
}

func NsecToTimeval(nsec int64) (tv Timeval) {
	tv.Sec = int32(nsec / 1e9)
	tv.Usec = int32(nsec % 1e9 / 1e3)
	return
}

type Overlapped struct {
	Internal     uintptr
	InternalHigh uintptr
	Offset       uint32
	OffsetHigh   uint32
	HEvent       Handle
}

type FileNotifyInformation struct {
	NextEntryOffset uint32
	Action          uint32
	FileNameLength  uint32
	FileName        uint16
}

type Filetime struct {
	LowDateTime  uint32
	HighDateTime uint32
}

// Nanoseconds returns Filetime ft in nanoseconds
// since Epoch (00:00:00 UTC, January 1, 1970).
func (ft *Filetime) Nanoseconds() int64 {
	// 100-nanosecond intervals since January 1, 1601
	nsec := int64(ft.HighDateTime)<<32 + int64(ft.LowDateTime)
	// change starting time to the Epoch (00:00:00 UTC, January 1, 1970)
	nsec -= 116444736000000000
	// convert into nanoseconds
	nsec *= 100
	return nsec
}

func NsecToFiletime(nsec int64) (ft Filetime) {
	// convert into 100-nanosecond
	nsec /= 100
	// change starting time to January 1, 1601
	nsec += 116444736000000000
	// split into high / low
	ft.LowDateTime = uint32(nsec & 0xffffffff)
	ft.HighDateTime = uint32(nsec >> 32 & 0xffffffff)
	return ft
}

type Win32finddata struct {
	FileAttributes    uint32
	CreationTime      Filetime
	LastAccessTime    Filetime
	LastWriteTime     Filetime
	FileSizeHigh      uint32
	FileSizeLow       uint32
	Reserved0         uint32
	Reserved1         uint32
	FileName          [MAX_PATH - 1]uint16
	AlternateFileName [13]uint16
}

// This is the actual system call structure.
// Win32finddata is what we committed to in Go 1.
type win32finddata1 struct {
	FileAttributes    uint32
	CreationTime      Filetime
	LastAccessTime    Filetime
	LastWriteTime     Filetime
	FileSizeHigh      uint32
	FileSizeLow       uint32
	Reserved0         uint32
	Reserved1         uint32
	FileName          [MAX_PATH]uint16
	AlternateFileName [14]uint16

	// The Microsoft documentation for this struct¹ describes three additional
	// fields: dwFileType, dwCreatorType, and wFinderFlags. However, those fields
	// are empirically only present in the macOS port of the Win32 API,² and thus
	// not needed for binaries built for Windows.
	//
	// ¹ https://docs.microsoft.com/en-us/windows/win32/api/minwinbase/ns-minwinbase-win32_find_dataw describe
	// ² https://golang.org/issue/42637#issuecomment-760715755.
}

func copyFindData(dst *Win32finddata, src *win32finddata1) {
	dst.FileAttributes = src.FileAttributes
	dst.CreationTime = src.CreationTime
	dst.LastAccessTime = src.LastAccessTime
	dst.LastWriteTime = src.LastWriteTime
	dst.FileSizeHigh = src.FileSizeHigh
	dst.FileSizeLow = src.FileSizeLow
	dst.Reserved0 = src.Reserved0
	dst.Reserved1 = src.Reserved1

	// The src is 1 element bigger than dst, but it must be NUL.
	copy(dst.FileName[:], src.FileName[:])
	copy(dst.AlternateFileName[:], src.AlternateFileName[:])
}

type ByHandleFileInformation struct {
	FileAttributes     uint32
	CreationTime       Filetime
	LastAccessTime     Filetime
	LastWriteTime      Filetime
	VolumeSerialNumber uint32
	FileSizeHigh       uint32
	FileSizeLow        uint32
	NumberOfLinks      uint32
	FileIndexHigh      uint32
	FileIndexLow       uint32
}

const (
	GetFileExInfoStandard = 0
	GetFileExMaxInfoLevel = 1
)

type Win32FileAttributeData struct {
	FileAttributes uint32
	CreationTime   Filetime
	LastAccessTime Filetime
	LastWriteTime  Filetime
	FileSizeHigh   uint32
	FileSizeLow    uint32
}

// ShowWindow constants
const (
	// winuser.h
	SW_HIDE            = 0
	SW_NORMAL          = 1
	SW_SHOWNORMAL      = 1
	SW_SHOWMINIMIZED   = 2
	SW_SHOWMAXIMIZED   = 3
	SW_MAXIMIZE        = 3
	SW_SHOWNOACTIVATE  = 4
	SW_SHOW            = 5
	SW_MINIMIZE        = 6
	SW_SHOWMINNOACTIVE = 7
	SW_SHOWNA          = 8
	SW_RESTORE         = 9
	SW_SHOWDEFAULT     = 10
	SW_FORCEMINIMIZE   = 11
)

type StartupInfo struct {
	Cb            uint32
	_             *uint16
	Desktop       *uint16
	Title         *uint16
	X             uint32
	Y             uint32
	XSize         uint32
	YSize         uint32
	XCountChars   uint32
	YCountChars   uint32
	FillAttribute uint32
	Flags         uint32
	ShowWindow    uint16
	_             uint16
	_             *byte
	StdInput      Handle
	StdOutput     Handle
	StdErr        Handle
}

type StartupInfoEx struct {
	StartupInfo
	ProcThreadAttributeList *ProcThreadAttributeList
}

// ProcThreadAttributeList is a placeholder type to represent a PROC_THREAD_ATTRIBUTE_LIST.
//
// To create a *ProcThreadAttributeList, use NewProcThreadAttributeList, update
// it with ProcThreadAttributeListContainer.Update, free its memory using
// ProcThreadAttributeListContainer.Delete, and access the list itself using
// ProcThreadAttributeListContainer.List.
type ProcThreadAttributeList struct{}

type ProcThreadAttributeListContainer struct {
	data     *ProcThreadAttributeList
	pointers []unsafe.Pointer
}

type ProcessInformation struct {
	Process   Handle
	Thread    Handle
	ProcessId uint32
	ThreadId  uint32
}

type ProcessEntry32 struct {
	Size            uint32
	Usage           uint32
	ProcessID       uint32
	DefaultHeapID   uintptr
	ModuleID        uint32
	Threads         uint32
	ParentProcessID uint32
	PriClassBase    int32
	Flags           uint32
	ExeFile         [MAX_PATH]uint16
}

type ThreadEntry32 struct {
	Size           uint32
	Usage          uint32
	ThreadID       uint32
	OwnerProcessID uint32
	BasePri        int32
	DeltaPri       int32
	Flags          uint32
}

type ModuleEntry32 struct {
	Size         uint32
	ModuleID     uint32
	ProcessID    uint32
	GlblcntUsage uint32
	ProccntUsage uint32
	ModBaseAddr  uintptr
	ModBaseSize  uint32
	ModuleHandle Handle
	Module       [MAX_MODULE_NAME32 + 1]uint16
	ExePath      [MAX_PATH]uint16
}

const SizeofModuleEntry32 = unsafe.Sizeof(ModuleEntry32{})

type Systemtime struct {
	Year         uint16
	Month        uint16
	DayOfWeek    uint16
	Day          uint16
	Hour         uint16
	Minute       uint16
	Second       uint16
	Milliseconds uint16
}

type Timezoneinformation struct {
	Bias         int32
	StandardName [32]uint16
	StandardDate Systemtime
	StandardBias int32
	DaylightName [32]uint16
	DaylightDate Systemtime
	DaylightBias int32
}

// Socket related.

const (
	AF_UNSPEC  = 0
	AF_UNIX    = 1
	AF_INET    = 2
	AF_NETBIOS = 17
	AF_INET6   = 23
	AF_IRDA    = 26
	AF_BTH     = 32

	SOCK_STREAM    = 1
	SOCK_DGRAM     = 2
	SOCK_RAW       = 3
	SOCK_RDM       = 4
	SOCK_SEQPACKET = 5

	IPPROTO_IP      = 0
	IPPROTO_ICMP    = 1
	IPPROTO_IGMP    = 2
	BTHPROTO_RFCOMM = 3
	IPPROTO_TCP     = 6
	IPPROTO_UDP     = 17
	IPPROTO_IPV6    = 41
	IPPROTO_ICMPV6  = 58
	IPPROTO_RM      = 113

	SOL_SOCKET                = 0xffff
	SO_REUSEADDR              = 4
	SO_KEEPALIVE              = 8
	SO_DONTROUTE              = 16
	SO_BROADCAST              = 32
	SO_LINGER                 = 128
	SO_RCVBUF                 = 0x1002
	SO_RCVTIMEO               = 0x1006
	SO_SNDBUF                 = 0x1001
	SO_UPDATE_ACCEPT_CONTEXT  = 0x700b
	SO_UPDATE_CONNECT_CONTEXT = 0x7010

	IOC_OUT                            = 0x40000000
	IOC_IN                             = 0x80000000
	IOC_VENDOR                         = 0x18000000
	IOC_INOUT                          = IOC_IN | IOC_OUT
	IOC_WS2                            = 0x08000000
	SIO_GET_EXTENSION_FUNCTION_POINTER = IOC_INOUT | IOC_WS2 | 6
	SIO_KEEPALIVE_VALS                 = IOC_IN | IOC_VENDOR | 4
	SIO_UDP_CONNRESET                  = IOC_IN | IOC_VENDOR | 12

	// cf. http://support.microsoft.com/default.aspx?scid=kb;en-us;257460

	IP_HDRINCL         = 0x2
	IP_TOS             = 0x3
	IP_TTL             = 0x4
	IP_MULTICAST_IF    = 0x9
	IP_MULTICAST_TTL   = 0xa
	IP_MULTICAST_LOOP  = 0xb
	IP_ADD_MEMBERSHIP  = 0xc
	IP_DROP_MEMBERSHIP = 0xd
	IP_PKTINFO         = 0x13

	IPV6_V6ONLY         = 0x1b
	IPV6_UNICAST_HOPS   = 0x4
	IPV6_MULTICAST_IF   = 0x9
	IPV6_MULTICAST_HOPS = 0xa
	IPV6_MULTICAST_LOOP = 0xb
	IPV6_JOIN_GROUP     = 0xc
	IPV6_LEAVE_GROUP    = 0xd
	IPV6_PKTINFO        = 0x13

	MSG_OOB       = 0x1
	MSG_PEEK      = 0x2
	MSG_DONTROUTE = 0x4
	MSG_WAITALL   = 0x8

	MSG_TRUNC  = 0x0100
	MSG_CTRUNC = 0x0200
	MSG_BCAST  = 0x0400
	MSG_MCAST  = 0x0800

	SOMAXCONN = 0x7fffffff

	TCP_NODELAY = 1

	SHUT_RD   = 0
	SHUT_WR   = 1
	SHUT_RDWR = 2

	WSADESCRIPTION_LEN = 256
	WSASYS_STATUS_LEN  = 128
)

type WSABuf struct {
	Len uint32
	Buf *byte
}

type WSAMsg struct {
	Name        *syscall.RawSockaddrAny
	Namelen     int32
	Buffers     *WSABuf
	BufferCount uint32
	Control     WSABuf
	Flags       uint32
}

// Flags for WSASocket
const (
	WSA_FLAG_OVERLAPPED             = 0x01
	WSA_FLAG_MULTIPOINT_C_ROOT      = 0x02
	WSA_FLAG_MULTIPOINT_C_LEAF      = 0x04
	WSA_FLAG_MULTIPOINT_D_ROOT      = 0x08
	WSA_FLAG_MULTIPOINT_D_LEAF      = 0x10
	WSA_FLAG_ACCESS_SYSTEM_SECURITY = 0x40
	WSA_FLAG_NO_HANDLE_INHERIT      = 0x80
	WSA_FLAG_REGISTERED_IO          = 0x100
)

// Invented values to support what package os expects.
const (
	S_IFMT   = 0x1f000
	S_IFIFO  = 0x1000
	S_IFCHR  = 0x2000
	S_IFDIR  = 0x4000
	S_IFBLK  = 0x6000
	S_IFREG  = 0x8000
	S_IFLNK  = 0xa000
	S_IFSOCK = 0xc000
	S_ISUID  = 0x800
	S_ISGID  = 0x400
	S_ISVTX  = 0x200
	S_IRUSR  = 0x100
	S_IWRITE = 0x80
	S_IWUSR  = 0x80
	S_IXUSR  = 0x40
)

const (
	FILE_TYPE_CHAR    = 0x0002
	FILE_TYPE_DISK    = 0x0001
	FILE_TYPE_PIPE    = 0x0003
	FILE_TYPE_REMOTE  = 0x8000
	FILE_TYPE_UNKNOWN = 0x0000
)

type Hostent struct {
	Name     *byte
	Aliases  **byte
	AddrType uint16
	Length   uint16
	AddrList **byte
}

type Protoent struct {
	Name    *byte
	Aliases **byte
	Proto   uint16
}

const (
	DNS_TYPE_A       = 0x0001
	DNS_TYPE_NS      = 0x0002
	DNS_TYPE_MD      = 0x0003
	DNS_TYPE_MF      = 0x0004
	DNS_TYPE_CNAME   = 0x0005
	DNS_TYPE_SOA     = 0x0006
	DNS_TYPE_MB      = 0x0007
	DNS_TYPE_MG      = 0x0008
	DNS_TYPE_MR      = 0x0009
	DNS_TYPE_NULL    = 0x000a
	DNS_TYPE_WKS     = 0x000b
	DNS_TYPE_PTR     = 0x000c
	DNS_TYPE_HINFO   = 0x000d
	DNS_TYPE_MINFO   = 0x000e
	DNS_TYPE_MX      = 0x000f
	DNS_TYPE_TEXT    = 0x0010
	DNS_TYPE_RP      = 0x0011
	DNS_TYPE_AFSDB   = 0x0012
	DNS_TYPE_X25     = 0x0013
	DNS_TYPE_ISDN    = 0x0014
	DNS_TYPE_RT      = 0x0015
	DNS_TYPE_NSAP    = 0x0016
	DNS_TYPE_NSAPPTR = 0x0017
	DNS_TYPE_SIG     = 0x0018
	DNS_TYPE_KEY     = 0x0019
	DNS_TYPE_PX      = 0x001a
	DNS_TYPE_GPOS    = 0x001b
	DNS_TYPE_AAAA    = 0x001c
	DNS_TYPE_LOC     = 0x001d
	DNS_TYPE_NXT     = 0x001e
	DNS_TYPE_EID     = 0x001f
	DNS_TYPE_NIMLOC  = 0x0020
	DNS_TYPE_SRV     = 0x0021
	DNS_TYPE_ATMA    = 0x0022
	DNS_TYPE_NAPTR   = 0x0023
	DNS_TYPE_KX      = 0x0024
	DNS_TYPE_CERT    = 0x0025
	DNS_TYPE_A6      = 0x0026
	DNS_TYPE_DNAME   = 0x0027
	DNS_TYPE_SINK    = 0x0028
	DNS_TYPE_OPT     = 0x0029
	DNS_TYPE_DS      = 0x002B
	DNS_TYPE_RRSIG   = 0x002E
	DNS_TYPE_NSEC    = 0x002F
	DNS_TYPE_DNSKEY  = 0x0030
	DNS_TYPE_DHCID   = 0x0031
	DNS_TYPE_UINFO   = 0x0064
	DNS_TYPE_UID     = 0x0065
	DNS_TYPE_GID     = 0x0066
	DNS_TYPE_UNSPEC  = 0x0067
	DNS_TYPE_ADDRS   = 0x00f8
	DNS_TYPE_TKEY    = 0x00f9
	DNS_TYPE_TSIG    = 0x00fa
	DNS_TYPE_IXFR    = 0x00fb
	DNS_TYPE_AXFR    = 0x00fc
	DNS_TYPE_MAILB   = 0x00fd
	DNS_TYPE_MAILA   = 0x00fe
	DNS_TYPE_ALL     = 0x00ff
	DNS_TYPE_ANY     = 0x00ff
	DNS_TYPE_WINS    = 0xff01
	DNS_TYPE_WINSR   = 0xff02
	DNS_TYPE_NBSTAT  = 0xff01
)

const (
	// flags inside DNSRecord.Dw
	DnsSectionQuestion   = 0x0000
	DnsSectionAnswer     = 0x0001
	DnsSectionAuthority  = 0x0002
	DnsSectionAdditional = 0x0003
)

const (
	// flags of WSALookupService
	LUP_DEEP                = 0x0001
	LUP_CONTAINERS          = 0x0002
	LUP_NOCONTAINERS        = 0x0004
	LUP_NEAREST             = 0x0008
	LUP_RETURN_NAME         = 0x0010
	LUP_RETURN_TYPE         = 0x0020
	LUP_RETURN_VERSION      = 0x0040
	LUP_RETURN_COMMENT      = 0x0080
	LUP_RETURN_ADDR         = 0x0100
	LUP_RETURN_BLOB         = 0x0200
	LUP_RETURN_ALIASES      = 0x0400
	LUP_RETURN_QUERY_STRING = 0x0800
	LUP_RETURN_ALL          = 0x0FF0
	LUP_RES_SERVICE         = 0x8000

	LUP_FLUSHCACHE    = 0x1000
	LUP_FLUSHPREVIOUS = 0x2000

	LUP_NON_AUTHORITATIVE      = 0x4000
	LUP_SECURE                 = 0x8000
	LUP_RETURN_PREFERRED_NAMES = 0x10000
	LUP_DNS_ONLY               = 0x20000

	LUP_ADDRCONFIG           = 0x100000
	LUP_DUAL_ADDR            = 0x200000
	LUP_FILESERVER           = 0x400000
	LUP_DISABLE_IDN_ENCODING = 0x00800000
	LUP_API_ANSI             = 0x01000000

	LUP_RESOLUTION_HANDLE = 0x80000000
)

const (
	// values of WSAQUERYSET's namespace
	NS_ALL       = 0
	NS_DNS       = 12
	NS_NLA       = 15
	NS_BTH       = 16
	NS_EMAIL     = 37
	NS_PNRPNAME  = 38
	NS_PNRPCLOUD = 39
)

type DNSSRVData struct {
	Target   *uint16
	Priority uint16
	Weight   uint16
	Port     uint16
	Pad      uint16
}

type DNSPTRData struct {
	Host *uint16
}

type DNSMXData struct {
	NameExchange *uint16
	Preference   uint16
	Pad          uint16
}

type DNSTXTData struct {
	StringCount uint16
	StringArray [1]*uint16
}

type DNSRecord struct {
	Next     *DNSRecord
	Name     *uint16
	Type     uint16
	Length   uint16
	Dw       uint32
	Ttl      uint32
	Reserved uint32
	Data     [40]byte
}

const (
	TF_DISCONNECT         = 1
	TF_REUSE_SOCKET       = 2
	TF_WRITE_BEHIND       = 4
	TF_USE_DEFAULT_WORKER = 0
	TF_USE_SYSTEM_THREAD  = 16
	TF_USE_KERNEL_APC     = 32
)

type TransmitFileBuffers struct {
	Head       uintptr
	HeadLength uint32
	Tail       uintptr
	TailLength uint32
}

const (
	IFF_UP           = 1
	IFF_BROADCAST    = 2
	IFF_LOOPBACK     = 4
	IFF_POINTTOPOINT = 8
	IFF_MULTICAST    = 16
)

const SIO_GET_INTERFACE_LIST = 0x4004747F

// TODO(mattn): SockaddrGen is union of sockaddr/sockaddr_in/sockaddr_in6_old.
// will be fixed to change variable type as suitable.

type SockaddrGen [24]byte

type InterfaceInfo struct {
	Flags            uint32
	Address          SockaddrGen
	BroadcastAddress SockaddrGen
	Netmask          SockaddrGen
}

type IpAddressString struct {
	String [16]byte
}

type IpMaskString IpAddressString

type IpAddrString struct {
	Next      *IpAddrString
	IpAddress IpAddressString
	IpMask    IpMaskString
	Context   uint32
}

const MAX_ADAPTER_NAME_LENGTH = 256
const MAX_ADAPTER_DESCRIPTION_LENGTH = 128
const MAX_ADAPTER_ADDRESS_LENGTH = 8

type IpAdapterInfo struct {
	Next                *IpAdapterInfo
	ComboIndex          uint32
	AdapterName         [MAX_ADAPTER_NAME_LENGTH + 4]byte
	Description         [MAX_ADAPTER_DESCRIPTION_LENGTH + 4]byte
	AddressLength       uint32
	Address             [MAX_ADAPTER_ADDRESS_LENGTH]byte
	Index               uint32
	Type                uint32
	DhcpEnabled         uint32
	CurrentIpAddress    *IpAddrString
	IpAddressList       IpAddrString
	GatewayList         IpAddrString
	DhcpServer          IpAddrString
	HaveWins            bool
	PrimaryWinsServer   IpAddrString
	SecondaryWinsServer IpAddrString
	LeaseObtained       int64
	LeaseExpires        int64
}

const MAXLEN_PHYSADDR = 8
const MAX_INTERFACE_NAME_LEN = 256
const MAXLEN_IFDESCR = 256

type MibIfRow struct {
	Name            [MAX_INTERFACE_NAME_LEN]uint16
	Index           uint32
	Type            uint32
	Mtu             uint32
	Speed           uint32
	PhysAddrLen     uint32
	PhysAddr        [MAXLEN_PHYSADDR]byte
	AdminStatus     uint32
	OperStatus      uint32
	LastChange      uint32
	InOctets        uint32
	InUcastPkts     uint32
	InNUcastPkts    uint32
	InDiscards      uint32
	InErrors        uint32
	InUnknownProtos uint32
	OutOctets       uint32
	OutUcastPkts    uint32
	OutNUcastPkts   uint32
	OutDiscards     uint32
	OutErrors       uint32
	OutQLen         uint32
	DescrLen        uint32
	Descr           [MAXLEN_IFDESCR]byte
}

type CertInfo struct {
	Version              uint32
	SerialNumber         CryptIntegerBlob
	SignatureAlgorithm   CryptAlgorithmIdentifier
	Issuer               CertNameBlob
	NotBefore            Filetime
	NotAfter             Filetime
	Subject              CertNameBlob
	SubjectPublicKeyInfo CertPublicKeyInfo
	IssuerUniqueId       CryptBitBlob
	SubjectUniqueId      CryptBitBlob
	CountExtensions      uint32
	Extensions           *CertExtension
}

type CertExtension struct {
	ObjId    *byte
	Critical int32
	Value    CryptObjidBlob
}

type CryptAlgorithmIdentifier struct {
	ObjId      *byte
	Parameters CryptObjidBlob
}

type CertPublicKeyInfo struct {
	Algorithm CryptAlgorithmIdentifier
	PublicKey CryptBitBlob
}

type DataBlob struct {
	Size uint32
	Data *byte
}
type CryptIntegerBlob DataBlob
type CryptUintBlob DataBlob
type CryptObjidBlob DataBlob
type CertNameBlob DataBlob
type CertRdnValueBlob DataBlob
type CertBlob DataBlob
type CrlBlob DataBlob
type CryptDataBlob DataBlob
type CryptHashBlob DataBlob
type CryptDigestBlob DataBlob
type CryptDerBlob DataBlob
type CryptAttrBlob DataBlob

type CryptBitBlob struct {
	Size       uint32
	Data       *byte
	UnusedBits uint32
}

type CertContext struct {
	EncodingType uint32
	EncodedCert  *byte
	Length       uint32
	CertInfo     *CertInfo
	Store        Handle
}

type CertChainContext struct {
	Size                       uint32
	TrustStatus                CertTrustStatus
	ChainCount                 uint32
	Chains                     **CertSimpleChain
	LowerQualityChainCount     uint32
	LowerQualityChains         **CertChainContext
	HasRevocationFreshnessTime uint32
	RevocationFreshnessTime    uint32
}

type CertTrustListInfo struct {
	// Not implemented
}

type CertSimpleChain struct {
	Size                       uint32
	TrustStatus                CertTrustStatus
	NumElements                uint32
	Elements                   **CertChainElement
	TrustListInfo              *CertTrustListInfo
	HasRevocationFreshnessTime uint32
	RevocationFreshnessTime    uint32
}

type CertChainElement struct {
	Size              uint32
	CertContext       *CertContext
	TrustStatus       CertTrustStatus
	RevocationInfo    *CertRevocationInfo
	IssuanceUsage     *CertEnhKeyUsage
	ApplicationUsage  *CertEnhKeyUsage
	ExtendedErrorInfo *uint16
}

type CertRevocationCrlInfo struct {
	// Not implemented
}

type CertRevocationInfo struct {
	Size             uint32
	RevocationResult uint32
	RevocationOid    *byte
	OidSpecificInfo  Pointer
	HasFreshnessTime uint32
	FreshnessTime    uint32
	CrlInfo          *CertRevocationCrlInfo
}

type CertTrustStatus struct {
	ErrorStatus uint32
	InfoStatus  uint32
}

type CertUsageMatch struct {
	Type  uint32
	Usage CertEnhKeyUsage
}

type CertEnhKeyUsage struct {
	Length           uint32
	UsageIdentifiers **byte
}

type CertChainPara struct {
	Size                         uint32
	RequestedUsage               CertUsageMatch
	RequstedIssuancePolicy       CertUsageMatch
	URLRetrievalTimeout          uint32
	CheckRevocationFreshnessTime uint32
	RevocationFreshnessTime      uint32
	CacheResync                  *Filetime
}

type CertChainPolicyPara struct {
	Size            uint32
	Flags           uint32
	ExtraPolicyPara Pointer
}

type SSLExtraCertChainPolicyPara struct {
	Size       uint32
	AuthType   uint32
	Checks     uint32
	ServerName *uint16
}

type CertChainPolicyStatus struct {
	Size              uint32
	Error             uint32
	ChainIndex        uint32
	ElementIndex      uint32
	ExtraPolicyStatus Pointer
}

type CertPolicyInfo struct {
	Identifier      *byte
	CountQualifiers uint32
	Qualifiers      *CertPolicyQualifierInfo
}

type CertPoliciesInfo struct {
	Count       uint32
	PolicyInfos *CertPolicyInfo
}

type CertPolicyQualifierInfo struct {
	// Not implemented
}

type CertStrongSignPara struct {
	Size                      uint32
	InfoChoice                uint32
	InfoOrSerializedInfoOrOID unsafe.Pointer
}

type CryptProtectPromptStruct struct {
	Size        uint32
	PromptFlags uint32
	App         HWND
	Prompt      *uint16
}

type CertChainFindByIssuerPara struct {
	Size                   uint32
	UsageIdentifier        *byte
	KeySpec                uint32
	AcquirePrivateKeyFlags uint32
	IssuerCount            uint32
	Issuer                 Pointer
	FindCallback           Pointer
	FindArg                Pointer
	IssuerChainIndex       *uint32
	IssuerElementIndex     *uint32
}

type WinTrustData struct {
	Size                            uint32
	PolicyCallbackData              uintptr
	SIPClientData                   uintptr
	UIChoice                        uint32
	RevocationChecks                uint32
	UnionChoice                     uint32
	FileOrCatalogOrBlobOrSgnrOrCert unsafe.Pointer
	StateAction                     uint32
	StateData                       Handle
	URLReference                    *uint16
	ProvFlags                       uint32
	UIContext                       uint32
	SignatureSettings               *WinTrustSignatureSettings
}

type WinTrustFileInfo struct {
	Size         uint32
	FilePath     *uint16
	File         Handle
	KnownSubject *GUID
}

type WinTrustSignatureSettings struct {
	Size             uint32
	Index            uint32
	Flags            uint32
	SecondarySigs    uint32
	VerifiedSigIndex uint32
	CryptoPolicy     *CertStrongSignPara
}

const (
	// do not reorder
	HKEY_CLASSES_ROOT = 0x80000000 + iota
	HKEY_CURRENT_USER
	HKEY_LOCAL_MACHINE
	HKEY_USERS
	HKEY_PERFORMANCE_DATA
	HKEY_CURRENT_CONFIG
	HKEY_DYN_DATA

	KEY_QUERY_VALUE        = 1
	KEY_SET_VALUE          = 2
	KEY_CREATE_SUB_KEY     = 4
	KEY_ENUMERATE_SUB_KEYS = 8
	KEY_NOTIFY             = 16
	KEY_CREATE_LINK        = 32
	KEY_WRITE              = 0x20006
	KEY_EXECUTE            = 0x20019
	KEY_READ               = 0x20019
	KEY_WOW64_64KEY        = 0x0100
	KEY_WOW64_32KEY        = 0x0200
	KEY_ALL_ACCESS         = 0xf003f
)

const (
	// do not reorder
	REG_NONE = iota
	REG_SZ
	REG_EXPAND_SZ
	REG_BINARY
	REG_DWORD_LITTLE_ENDIAN
	REG_DWORD_BIG_ENDIAN
	REG_LINK
	REG_MULTI_SZ
	REG_RESOURCE_LIST
	REG_FULL_RESOURCE_DESCRIPTOR
	REG_RESOURCE_REQUIREMENTS_LIST
	REG_QWORD_LITTLE_ENDIAN
	REG_DWORD = REG_DWORD_LITTLE_ENDIAN
	REG_QWORD = REG_QWORD_LITTLE_ENDIAN
)

const (
	EVENT_MODIFY_STATE = 0x0002
	EVENT_ALL_ACCESS   = STANDARD_RIGHTS_REQUIRED | SYNCHRONIZE | 0x3

	MUTANT_QUERY_STATE = 0x0001
	MUTANT_ALL_ACCESS  = STANDARD_RIGHTS_REQUIRED | SYNCHRONIZE | MUTANT_QUERY_STATE

	SEMAPHORE_MODIFY_STATE = 0x0002
	SEMAPHORE_ALL_ACCESS   = STANDARD_RIGHTS_REQUIRED | SYNCHRONIZE | 0x3

	TIMER_QUERY_STATE  = 0x0001
	TIMER_MODIFY_STATE = 0x0002
	TIMER_ALL_ACCESS   = STANDARD_RIGHTS_REQUIRED | SYNCHRONIZE | TIMER_QUERY_STATE | TIMER_MODIFY_STATE

	MUTEX_MODIFY_STATE = MUTANT_QUERY_STATE
	MUTEX_ALL_ACCESS   = MUTANT_ALL_ACCESS

	CREATE_EVENT_MANUAL_RESET  = 0x1
	CREATE_EVENT_INITIAL_SET   = 0x2
	CREATE_MUTEX_INITIAL_OWNER = 0x1
)

type AddrinfoW struct {
	Flags     int32
	Family    int32
	Socktype  int32
	Protocol  int32
	Addrlen   uintptr
	Canonname *uint16
	Addr      uintptr
	Next      *AddrinfoW
}

const (
	AI_PASSIVE     = 1
	AI_CANONNAME   = 2
	AI_NUMERICHOST = 4
)

type GUID struct {
	Data1 uint32
	Data2 uint16
	Data3 uint16
	Data4 [8]byte
}

var WSAID_CONNECTEX = GUID{
	0x25a207b9,
	0xddf3,
	0x4660,
	[8]byte{0x8e, 0xe9, 0x76, 0xe5, 0x8c, 0x74, 0x06, 0x3e},
}

var WSAID_WSASENDMSG = GUID{
	0xa441e712,
	0x754f,
	0x43ca,
	[8]byte{0x84, 0xa7, 0x0d, 0xee, 0x44, 0xcf, 0x60, 0x6d},
}

var WSAID_WSARECVMSG = GUID{
	0xf689d7c8,
	0x6f1f,
	0x436b,
	[8]byte{0x8a, 0x53, 0xe5, 0x4f, 0xe3, 0x51, 0xc3, 0x22},
}

const (
	FILE_SKIP_COMPLETION_PORT_ON_SUCCESS = 1
	FILE_SKIP_SET_EVENT_ON_HANDLE        = 2
)

const (
	WSAPROTOCOL_LEN    = 255
	MAX_PROTOCOL_CHAIN = 7
	BASE_PROTOCOL      = 1
	LAYERED_PROTOCOL   = 0

	XP1_CONNECTIONLESS           = 0x00000001
	XP1_GUARANTEED_DELIVERY      = 0x00000002
	XP1_GUARANTEED_ORDER         = 0x00000004
	XP1_MESSAGE_ORIENTED         = 0x00000008
	XP1_PSEUDO_STREAM            = 0x00000010
	XP1_GRACEFUL_CLOSE           = 0x00000020
	XP1_EXPEDITED_DATA           = 0x00000040
	XP1_CONNECT_DATA             = 0x00000080
	XP1_DISCONNECT_DATA          = 0x00000100
	XP1_SUPPORT_BROADCAST        = 0x00000200
	XP1_SUPPORT_MULTIPOINT       = 0x00000400
	XP1_MULTIPOINT_CONTROL_PLANE = 0x00000800
	XP1_MULTIPOINT_DATA_PLANE    = 0x00001000
	XP1_QOS_SUPPORTED            = 0x00002000
	XP1_UNI_SEND                 = 0x00008000
	XP1_UNI_RECV                 = 0x00010000
	XP1_IFS_HANDLES              = 0x00020000
	XP1_PARTIAL_MESSAGE          = 0x00040000
	XP1_SAN_SUPPORT_SDP          = 0x00080000

	PFL_MULTIPLE_PROTO_ENTRIES  = 0x00000001
	PFL_RECOMMENDED_PROTO_ENTRY = 0x00000002
	PFL_HIDDEN                  = 0x00000004
	PFL_MATCHES_PROTOCOL_ZERO   = 0x00000008
	PFL_NETWORKDIRECT_PROVIDER  = 0x00000010
)

type WSAProtocolInfo struct {
	ServiceFlags1     uint32
	ServiceFlags2     uint32
	ServiceFlags3     uint32
	ServiceFlags4     uint32
	ProviderFlags     uint32
	ProviderId        GUID
	CatalogEntryId    uint32
	ProtocolChain     WSAProtocolChain
	Version           int32
	AddressFamily     int32
	MaxSockAddr       int32
	MinSockAddr       int32
	SocketType        int32
	Protocol          int32
	ProtocolMaxOffset int32
	NetworkByteOrder  int32
	SecurityScheme    int32
	MessageSize       uint32
	ProviderReserved  uint32
	ProtocolName      [WSAPROTOCOL_LEN + 1]uint16
}

type WSAProtocolChain struct {
	ChainLen     int32
	ChainEntries [MAX_PROTOCOL_CHAIN]uint32
}

type TCPKeepalive struct {
	OnOff    uint32
	Time     uint32
	Interval uint32
}

type symbolicLinkReparseBuffer struct {
	SubstituteNameOffset uint16
	SubstituteNameLength uint16
	PrintNameOffset      uint16
	PrintNameLength      uint16
	Flags                uint32
	PathBuffer           [1]uint16
}

type mountPointReparseBuffer struct {
	SubstituteNameOffset uint16
	SubstituteNameLength uint16
	PrintNameOffset      uint16
	PrintNameLength      uint16
	PathBuffer           [1]uint16
}

type reparseDataBuffer struct {
	ReparseTag        uint32
	ReparseDataLength uint16
	Reserved          uint16

	// GenericReparseBuffer
	reparseBuffer byte
}

const (
	FSCTL_CREATE_OR_GET_OBJECT_ID             = 0x0900C0
	FSCTL_DELETE_OBJECT_ID                    = 0x0900A0
	FSCTL_DELETE_REPARSE_POINT                = 0x0900AC
	FSCTL_DUPLICATE_EXTENTS_TO_FILE           = 0x098344
	FSCTL_DUPLICATE_EXTENTS_TO_FILE_EX        = 0x0983E8
	FSCTL_FILESYSTEM_GET_STATISTICS           = 0x090060
	FSCTL_FILE_LEVEL_TRIM                     = 0x098208
	FSCTL_FIND_FILES_BY_SID                   = 0x09008F
	FSCTL_GET_COMPRESSION                     = 0x09003C
	FSCTL_GET_INTEGRITY_INFORMATION           = 0x09027C
	FSCTL_GET_NTFS_VOLUME_DATA                = 0x090064
	FSCTL_GET_REFS_VOLUME_DATA                = 0x0902D8
	FSCTL_GET_OBJECT_ID                       = 0x09009C
	FSCTL_GET_REPARSE_POINT                   = 0x0900A8
	FSCTL_GET_RETRIEVAL_POINTER_COUNT         = 0x09042B
	FSCTL_GET_RETRIEVAL_POINTERS              = 0x090073
	FSCTL_GET_RETRIEVAL_POINTERS_AND_REFCOUNT = 0x0903D3
	FSCTL_IS_PATHNAME_VALID                   = 0x09002C
	FSCTL_LMR_SET_LINK_TRACKING_INFORMATION   = 0x1400EC
	FSCTL_MARK_HANDLE                         = 0x0900FC
	FSCTL_OFFLOAD_READ                        = 0x094264
	FSCTL_OFFLOAD_WRITE                       = 0x098268
	FSCTL_PIPE_PEEK                           = 0x11400C
	FSCTL_PIPE_TRANSCEIVE                     = 0x11C017
	FSCTL_PIPE_WAIT                           = 0x110018
	FSCTL_QUERY_ALLOCATED_RANGES              = 0x0940CF
	FSCTL_QUERY_FAT_BPB                       = 0x090058
	FSCTL_QUERY_FILE_REGIONS                  = 0x090284
	FSCTL_QUERY_ON_DISK_VOLUME_INFO           = 0x09013C
	FSCTL_QUERY_SPARING_INFO                  = 0x090138
	FSCTL_READ_FILE_USN_DATA                  = 0x0900EB
	FSCTL_RECALL_FILE                         = 0x090117
	FSCTL_REFS_STREAM_SNAPSHOT_MANAGEMENT     = 0x090440
	FSCTL_SET_COMPRESSION                     = 0x09C040
	FSCTL_SET_DEFECT_MANAGEMENT               = 0x098134
	FSCTL_SET_ENCRYPTION                      = 0x0900D7
	FSCTL_SET_INTEGRITY_INFORMATION           = 0x09C280
	FSCTL_SET_INTEGRITY_INFORMATION_EX        = 0x090380
	FSCTL_SET_OBJECT_ID                       = 0x090098
	FSCTL_SET_OBJECT_ID_EXTENDED              = 0x0900BC
	FSCTL_SET_REPARSE_POINT                   = 0x0900A4
	FSCTL_SET_SPARSE                          = 0x0900C4
	FSCTL_SET_ZERO_DATA                       = 0x0980C8
	FSCTL_SET_ZERO_ON_DEALLOCATION            = 0x090194
	FSCTL_SIS_COPYFILE                        = 0x090100
	FSCTL_WRITE_USN_CLOSE_RECORD              = 0x0900EF

	MAXIMUM_REPARSE_DATA_BUFFER_SIZE = 16 * 1024
	IO_REPARSE_TAG_MOUNT_POINT       = 0xA0000003
	IO_REPARSE_TAG_SYMLINK           = 0xA000000C
	SYMBOLIC_LINK_FLAG_DIRECTORY     = 0x1
)

const (
	ComputerNameNetBIOS                   = 0
	ComputerNameDnsHostname               = 1
	ComputerNameDnsDomain                 = 2
	ComputerNameDnsFullyQualified         = 3
	ComputerNamePhysicalNetBIOS           = 4
	ComputerNamePhysicalDnsHostname       = 5
	ComputerNamePhysicalDnsDomain         = 6
	ComputerNamePhysicalDnsFullyQualified = 7
	ComputerNameMax                       = 8
)

// For MessageBox()
const (
	MB_OK                   = 0x00000000
	MB_OKCANCEL             = 0x00000001
	MB_ABORTRETRYIGNORE     = 0x00000002
	MB_YESNOCANCEL          = 0x00000003
	MB_YESNO                = 0x00000004
	MB_RETRYCANCEL          = 0x00000005
	MB_CANCELTRYCONTINUE    = 0x00000006
	MB_ICONHAND             = 0x00000010
	MB_ICONQUESTION         = 0x00000020
	MB_ICONEXCLAMATION      = 0x00000030
	MB_ICONASTERISK         = 0x00000040
	MB_USERICON             = 0x00000080
	MB_ICONWARNING          = MB_ICONEXCLAMATION
	MB_ICONERROR            = MB_ICONHAND
	MB_ICONINFORMATION      = MB_ICONASTERISK
	MB_ICONSTOP             = MB_ICONHAND
	MB_DEFBUTTON1           = 0x00000000
	MB_DEFBUTTON2           = 0x00000100
	MB_DEFBUTTON3           = 0x00000200
	MB_DEFBUTTON4           = 0x00000300
	MB_APPLMODAL            = 0x00000000
	MB_SYSTEMMODAL          = 0x00001000
	MB_TASKMODAL            = 0x00002000
	MB_HELP                 = 0x00004000
	MB_NOFOCUS              = 0x00008000
	MB_SETFOREGROUND        = 0x00010000
	MB_DEFAULT_DESKTOP_ONLY = 0x00020000
	MB_TOPMOST              = 0x00040000
	MB_RIGHT                = 0x00080000
	MB_RTLREADING           = 0x00100000
	MB_SERVICE_NOTIFICATION = 0x00200000
)

const (
	MOVEFILE_REPLACE_EXISTING      = 0x1
	MOVEFILE_COPY_ALLOWED          = 0x2
	MOVEFILE_DELAY_UNTIL_REBOOT    = 0x4
	MOVEFILE_WRITE_THROUGH         = 0x8
	MOVEFILE_CREATE_HARDLINK       = 0x10
	MOVEFILE_FAIL_IF_NOT_TRACKABLE = 0x20
)

const GAA_FLAG_INCLUDE_PREFIX = 0x00000010

const (
	IF_TYPE_OTHER              = 1
	IF_TYPE_ETHERNET_CSMACD    = 6
	IF_TYPE_ISO88025_TOKENRING = 9
	IF_TYPE_PPP                = 23
	IF_TYPE_SOFTWARE_LOOPBACK  = 24
	IF_TYPE_ATM                = 37
	IF_TYPE_IEEE80211          = 71
	IF_TYPE_TUNNEL             = 131
	IF_TYPE_IEEE1394           = 144
)

type SocketAddress struct {
	Sockaddr       *syscall.RawSockaddrAny
	SockaddrLength int32
}

// IP returns an IPv4 or IPv6 address, or nil if the underlying SocketAddress is neither.
func (addr *SocketAddress) IP() net.IP {
	if uintptr(addr.SockaddrLength) >= unsafe.Sizeof(RawSockaddrInet4{}) && addr.Sockaddr.Addr.Family == AF_INET {
		return (*RawSockaddrInet4)(unsafe.Pointer(addr.Sockaddr)).Addr[:]
	} else if uintptr(addr.SockaddrLength) >= unsafe.Sizeof(RawSockaddrInet6{}) && addr.Sockaddr.Addr.Family == AF_INET6 {
		return (*RawSockaddrInet6)(unsafe.Pointer(addr.Sockaddr)).Addr[:]
	}
	return nil
}

type IpAdapterUnicastAddress struct {
	Length             uint32
	Flags              uint32
	Next               *IpAdapterUnicastAddress
	Address            SocketAddress
	PrefixOrigin       int32
	SuffixOrigin       int32
	DadState           int32
	ValidLifetime      uint32
	PreferredLifetime  uint32
	LeaseLifetime      uint32
	OnLinkPrefixLength uint8
}

type IpAdapterAnycastAddress struct {
	Length  uint32
	Flags   uint32
	Next    *IpAdapterAnycastAddress
	Address SocketAddress
}

type IpAdapterMulticastAddress struct {
	Length  uint32
	Flags   uint32
	Next    *IpAdapterMulticastAddress
	Address SocketAddress
}

type IpAdapterDnsServerAdapter struct {
	Length   uint32
	Reserved uint32
	Next     *IpAdapterDnsServerAdapter
	Address  SocketAddress
}

type IpAdapterPrefix struct {
	Length       uint32
	Flags        uint32
	Next         *IpAdapterPrefix
	Address      SocketAddress
	PrefixLength uint32
}

type IpAdapterAddresses struct {
	Length                 uint32
	IfIndex                uint32
	Next                   *IpAdapterAddresses
	AdapterName            *byte
	FirstUnicastAddress    *IpAdapterUnicastAddress
	FirstAnycastAddress    *IpAdapterAnycastAddress
	FirstMulticastAddress  *IpAdapterMulticastAddress
	FirstDnsServerAddress  *IpAdapterDnsServerAdapter
	DnsSuffix              *uint16
	Description            *uint16
	FriendlyName           *uint16
	PhysicalAddress        [syscall.MAX_ADAPTER_ADDRESS_LENGTH]byte
	PhysicalAddressLength  uint32
	Flags                  uint32
	Mtu                    uint32
	IfType                 uint32
	OperStatus             uint32
	Ipv6IfIndex            uint32
	ZoneIndices            [16]uint32
	FirstPrefix            *IpAdapterPrefix
	TransmitLinkSpeed      uint64
	ReceiveLinkSpeed       uint64
	FirstWinsServerAddress *IpAdapterWinsServerAddress
	FirstGatewayAddress    *IpAdapterGatewayAddress
	Ipv4Metric             uint32
	Ipv6Metric             uint32
	Luid                   uint64
	Dhcpv4Server           SocketAddress
	CompartmentId          uint32
	NetworkGuid            GUID
	ConnectionType         uint32
	TunnelType             uint32
	Dhcpv6Server           SocketAddress
	Dhcpv6ClientDuid       [MAX_DHCPV6_DUID_LENGTH]byte
	Dhcpv6ClientDuidLength uint32
	Dhcpv6Iaid             uint32
	FirstDnsSuffix         *IpAdapterDNSSuffix
}

type IpAdapterWinsServerAddress struct {
	Length   uint32
	Reserved uint32
	Next     *IpAdapterWinsServerAddress
	Address  SocketAddress
}

type IpAdapterGatewayAddress struct {
	Length   uint32
	Reserved uint32
	Next     *IpAdapterGatewayAddress
	Address  SocketAddress
}

type IpAdapterDNSSuffix struct {
	Next   *IpAdapterDNSSuffix
	String [MAX_DNS_SUFFIX_STRING_LENGTH]uint16
}

const (
	IfOperStatusUp             = 1
	IfOperStatusDown           = 2
	IfOperStatusTesting        = 3
	IfOperStatusUnknown        = 4
	IfOperStatusDormant        = 5
	IfOperStatusNotPresent     = 6
	IfOperStatusLowerLayerDown = 7
)

// Console related constants used for the mode parameter to SetConsoleMode. See
// https://docs.microsoft.com/en-us/windows/console/setconsolemode for details.

const (
	ENABLE_PROCESSED_INPUT        = 0x1
	ENABLE_LINE_INPUT             = 0x2
	ENABLE_ECHO_INPUT             = 0x4
	ENABLE_WINDOW_INPUT           = 0x8
	ENABLE_MOUSE_INPUT            = 0x10
	ENABLE_INSERT_MODE            = 0x20
	ENABLE_QUICK_EDIT_MODE        = 0x40
	ENABLE_EXTENDED_FLAGS         = 0x80
	ENABLE_AUTO_POSITION          = 0x100
	ENABLE_VIRTUAL_TERMINAL_INPUT = 0x200

	ENABLE_PROCESSED_OUTPUT            = 0x1
	ENABLE_WRAP_AT_EOL_OUTPUT          = 0x2
	ENABLE_VIRTUAL_TERMINAL_PROCESSING = 0x4
	DISABLE_NEWLINE_AUTO_RETURN        = 0x8
	ENABLE_LVB_GRID_WORLDWIDE          = 0x10
)

type Coord struct {
	X int16
	Y int16
}

type SmallRect struct {
	Left   int16
	Top    int16
	Right  int16
	Bottom int16
}

// Used with GetConsoleScreenBuffer to retrieve information about a console
// screen buffer. See
// https://docs.microsoft.com/en-us/windows/console/console-screen-buffer-info-str
// for details.

type ConsoleScreenBufferInfo struct {
	Size              Coord
	CursorPosition    Coord
	Attributes        uint16
	Window            SmallRect
	MaximumWindowSize Coord
}

const UNIX_PATH_MAX = 108 // defined in afunix.h

const (
	// flags for JOBOBJECT_BASIC_LIMIT_INFORMATION.LimitFlags
	JOB_OBJECT_LIMIT_ACTIVE_PROCESS             = 0x00000008
	JOB_OBJECT_LIMIT_AFFINITY                   = 0x00000010
	JOB_OBJECT_LIMIT_BREAKAWAY_OK               = 0x00000800
	JOB_OBJECT_LIMIT_DIE_ON_UNHANDLED_EXCEPTION = 0x00000400
	JOB_OBJECT_LIMIT_JOB_MEMORY                 = 0x00000200
	JOB_OBJECT_LIMIT_JOB_TIME                   = 0x00000004
	JOB_OBJECT_LIMIT_KILL_ON_JOB_CLOSE          = 0x00002000
	JOB_OBJECT_LIMIT_PRESERVE_JOB_TIME          = 0x00000040
	JOB_OBJECT_LIMIT_PRIORITY_CLASS             = 0x00000020
	JOB_OBJECT_LIMIT_PROCESS_MEMORY             = 0x00000100
	JOB_OBJECT_LIMIT_PROCESS_TIME               = 0x00000002
	JOB_OBJECT_LIMIT_SCHEDULING_CLASS           = 0x00000080
	JOB_OBJECT_LIMIT_SILENT_BREAKAWAY_OK        = 0x00001000
	JOB_OBJECT_LIMIT_SUBSET_AFFINITY            = 0x00004000
	JOB_OBJECT_LIMIT_WORKINGSET                 = 0x00000001
)

type IO_COUNTERS struct {
	ReadOperationCount  uint64
	WriteOperationCount uint64
	OtherOperationCount uint64
	ReadTransferCount   uint64
	WriteTransferCount  uint64
	OtherTransferCount  uint64
}

type JOBOBJECT_EXTENDED_LIMIT_INFORMATION struct {
	BasicLimitInformation JOBOBJECT_BASIC_LIMIT_INFORMATION
	IoInfo                IO_COUNTERS
	ProcessMemoryLimit    uintptr
	JobMemoryLimit        uintptr
	PeakProcessMemoryUsed uintptr
	PeakJobMemoryUsed     uintptr
}

const (
	// UIRestrictionsClass
	JOB_OBJECT_UILIMIT_DESKTOP          = 0x00000040
	JOB_OBJECT_UILIMIT_DISPLAYSETTINGS  = 0x00000010
	JOB_OBJECT_UILIMIT_EXITWINDOWS      = 0x00000080
	JOB_OBJECT_UILIMIT_GLOBALATOMS      = 0x00000020
	JOB_OBJECT_UILIMIT_HANDLES          = 0x00000001
	JOB_OBJECT_UILIMIT_READCLIPBOARD    = 0x00000002
	JOB_OBJECT_UILIMIT_SYSTEMPARAMETERS = 0x00000008
	JOB_OBJECT_UILIMIT_WRITECLIPBOARD   = 0x00000004
)

type JOBOBJECT_BASIC_UI_RESTRICTIONS struct {
	UIRestrictionsClass uint32
}

const (
	// JobObjectInformationClass
	JobObjectAssociateCompletionPortInformation = 7
	JobObjectBasicLimitInformation              = 2
	JobObjectBasicUIRestrictions                = 4
	JobObjectCpuRateControlInformation          = 15
	JobObjectEndOfJobTimeInformation            = 6
	JobObjectExtendedLimitInformation           = 9
	JobObjectGroupInformation                   = 11
	JobObjectGroupInformationEx                 = 14
	JobObjectLimitViolationInformation2         = 35
	JobObjectNetRateControlInformation          = 32
	JobObjectNotificationLimitInformation       = 12
	JobObjectNotificationLimitInformation2      = 34
	JobObjectSecurityLimitInformation           = 5
)

const (
	KF_FLAG_DEFAULT                          = 0x00000000
	KF_FLAG_FORCE_APP_DATA_REDIRECTION       = 0x00080000
	KF_FLAG_RETURN_FILTER_REDIRECTION_TARGET = 0x00040000
	KF_FLAG_FORCE_PACKAGE_REDIRECTION        = 0x00020000
	KF_FLAG_NO_PACKAGE_REDIRECTION           = 0x00010000
	KF_FLAG_FORCE_APPCONTAINER_REDIRECTION   = 0x00020000
	KF_FLAG_NO_APPCONTAINER_REDIRECTION      = 0x00010000
	KF_FLAG_CREATE                           = 0x00008000
	KF_FLAG_DONT_VERIFY                      = 0x00004000
	KF_FLAG_DONT_UNEXPAND                    = 0x00002000
	KF_FLAG_NO_ALIAS                         = 0x00001000
	KF_FLAG_INIT                             = 0x00000800
	KF_FLAG_DEFAULT_PATH                     = 0x00000400
	KF_FLAG_NOT_PARENT_RELATIVE              = 0x00000200
	KF_FLAG_SIMPLE_IDLIST                    = 0x00000100
	KF_FLAG_ALIAS_ONLY                       = 0x80000000
)

type OsVersionInfoEx struct {
	osVersionInfoSize uint32
	MajorVersion      uint32
	MinorVersion      uint32
	BuildNumber       uint32
	PlatformId        uint32
	CsdVersion        [128]uint16
	ServicePackMajor  uint16
	ServicePackMinor  uint16
	SuiteMask         uint16
	ProductType       byte
	_                 byte
}

const (
	EWX_LOGOFF          = 0x00000000
	EWX_SHUTDOWN        = 0x00000001
	EWX_REBOOT          = 0x00000002
	EWX_FORCE           = 0x00000004
	EWX_POWEROFF        = 0x00000008
	EWX_FORCEIFHUNG     = 0x00000010
	EWX_QUICKRESOLVE    = 0x00000020
	EWX_RESTARTAPPS     = 0x00000040
	EWX_HYBRID_SHUTDOWN = 0x00400000
	EWX_BOOTOPTIONS     = 0x01000000

	SHTDN_REASON_FLAG_COMMENT_REQUIRED          = 0x01000000
	SHTDN_REASON_FLAG_DIRTY_PROBLEM_ID_REQUIRED = 0x02000000
	SHTDN_REASON_FLAG_CLEAN_UI                  = 0x04000000
	SHTDN_REASON_FLAG_DIRTY_UI                  = 0x08000000
	SHTDN_REASON_FLAG_USER_DEFINED              = 0x40000000
	SHTDN_REASON_FLAG_PLANNED                   = 0x80000000
	SHTDN_REASON_MAJOR_OTHER                    = 0x00000000
	SHTDN_REASON_MAJOR_NONE                     = 0x00000000
	SHTDN_REASON_MAJOR_HARDWARE                 = 0x00010000
	SHTDN_REASON_MAJOR_OPERATINGSYSTEM          = 0x00020000
	SHTDN_REASON_MAJOR_SOFTWARE                 = 0x00030000
	SHTDN_REASON_MAJOR_APPLICATION              = 0x00040000
	SHTDN_REASON_MAJOR_SYSTEM                   = 0x00050000
	SHTDN_REASON_MAJOR_POWER                    = 0x00060000
	SHTDN_REASON_MAJOR_LEGACY_API               = 0x00070000
	SHTDN_REASON_MINOR_OTHER                    = 0x00000000
	SHTDN_REASON_MINOR_NONE                     = 0x000000ff
	SHTDN_REASON_MINOR_MAINTENANCE              = 0x00000001
	SHTDN_REASON_MINOR_INSTALLATION             = 0x00000002
	SHTDN_REASON_MINOR_UPGRADE                  = 0x00000003
	SHTDN_REASON_MINOR_RECONFIG                 = 0x00000004
	SHTDN_REASON_MINOR_HUNG                     = 0x00000005
	SHTDN_REASON_MINOR_UNSTABLE                 = 0x00000006
	SHTDN_REASON_MINOR_DISK                     = 0x00000007
	SHTDN_REASON_MINOR_PROCESSOR                = 0x00000008
	SHTDN_REASON_MINOR_NETWORKCARD              = 0x00000009
	SHTDN_REASON_MINOR_POWER_SUPPLY             = 0x0000000a
	SHTDN_REASON_MINOR_CORDUNPLUGGED            = 0x0000000b
	SHTDN_REASON_MINOR_ENVIRONMENT              = 0x0000000c
	SHTDN_REASON_MINOR_HARDWARE_DRIVER          = 0x0000000d
	SHTDN_REASON_MINOR_OTHERDRIVER              = 0x0000000e
	SHTDN_REASON_MINOR_BLUESCREEN               = 0x0000000F
	SHTDN_REASON_MINOR_SERVICEPACK              = 0x00000010
	SHTDN_REASON_MINOR_HOTFIX                   = 0x00000011
	SHTDN_REASON_MINOR_SECURITYFIX              = 0x00000012
	SHTDN_REASON_MINOR_SECURITY                 = 0x00000013
	SHTDN_REASON_MINOR_NETWORK_CONNECTIVITY     = 0x00000014
	SHTDN_REASON_MINOR_WMI                      = 0x00000015
	SHTDN_REASON_MINOR_SERVICEPACK_UNINSTALL    = 0x00000016
	SHTDN_REASON_MINOR_HOTFIX_UNINSTALL         = 0x00000017
	SHTDN_REASON_MINOR_SECURITYFIX_UNINSTALL    = 0x00000018
	SHTDN_REASON_MINOR_MMC                      = 0x00000019
	SHTDN_REASON_MINOR_SYSTEMRESTORE            = 0x0000001a
	SHTDN_REASON_MINOR_TERMSRV                  = 0x00000020
	SHTDN_REASON_MINOR_DC_PROMOTION             = 0x00000021
	SHTDN_REASON_MINOR_DC_DEMOTION              = 0x00000022
	SHTDN_REASON_UNKNOWN                        = SHTDN_REASON_MINOR_NONE
	SHTDN_REASON_LEGACY_API                     = SHTDN_REASON_MAJOR_LEGACY_API | SHTDN_REASON_FLAG_PLANNED
	SHTDN_REASON_VALID_BIT_MASK                 = 0xc0ffffff

	SHUTDOWN_NORETRY = 0x1
)

// Flags used for GetModuleHandleEx
const (
	GET_MODULE_HANDLE_EX_FLAG_PIN                = 1
	GET_MODULE_HANDLE_EX_FLAG_UNCHANGED_REFCOUNT = 2
	GET_MODULE_HANDLE_EX_FLAG_FROM_ADDRESS       = 4
)

// MUI function flag values
const (
	MUI_LANGUAGE_ID                    = 0x4
	MUI_LANGUAGE_NAME                  = 0x8
	MUI_MERGE_SYSTEM_FALLBACK          = 0x10
	MUI_MERGE_USER_FALLBACK            = 0x20
	MUI_UI_FALLBACK                    = MUI_MERGE_SYSTEM_FALLBACK | MUI_MERGE_USER_FALLBACK
	MUI_THREAD_LANGUAGES               = 0x40
	MUI_CONSOLE_FILTER                 = 0x100
	MUI_COMPLEX_SCRIPT_FILTER          = 0x200
	MUI_RESET_FILTERS                  = 0x001
	MUI_USER_PREFERRED_UI_LANGUAGES    = 0x10
	MUI_USE_INSTALLED_LANGUAGES        = 0x20
	MUI_USE_SEARCH_ALL_LANGUAGES       = 0x40
	MUI_LANG_NEUTRAL_PE_FILE           = 0x100
	MUI_NON_LANG_NEUTRAL_FILE          = 0x200
	MUI_MACHINE_LANGUAGE_SETTINGS      = 0x400
	MUI_FILETYPE_NOT_LANGUAGE_NEUTRAL  = 0x001
	MUI_FILETYPE_LANGUAGE_NEUTRAL_MAIN = 0x002
	MUI_FILETYPE_LANGUAGE_NEUTRAL_MUI  = 0x004
	MUI_QUERY_TYPE                     = 0x001
	MUI_QUERY_CHECKSUM                 = 0x002
	MUI_QUERY_LANGUAGE_NAME            = 0x004
	MUI_QUERY_RESOURCE_TYPES           = 0x008
	MUI_FILEINFO_VERSION               = 0x001

	MUI_FULL_LANGUAGE      = 0x01
	MUI_PARTIAL_LANGUAGE   = 0x02
	MUI_LIP_LANGUAGE       = 0x04
	MUI_LANGUAGE_INSTALLED = 0x20
	MUI_LANGUAGE_LICENSED  = 0x40
)

// FILE_INFO_BY_HANDLE_CLASS constants for SetFileInformationByHandle/GetFileInformationByHandleEx
const (
	FileBasicInfo                  = 0
	FileStandardInfo               = 1
	FileNameInfo                   = 2
	FileRenameInfo                 = 3
	FileDispositionInfo            = 4
	FileAllocationInfo             = 5
	FileEndOfFileInfo              = 6
	FileStreamInfo                 = 7
	FileCompressionInfo            = 8
	FileAttributeTagInfo           = 9
	FileIdBothDirectoryInfo        = 10
	FileIdBothDirectoryRestartInfo = 11
	FileIoPriorityHintInfo         = 12
	FileRemoteProtocolInfo         = 13
	FileFullDirectoryInfo          = 14
	FileFullDirectoryRestartInfo   = 15
	FileStorageInfo                = 16
	FileAlignmentInfo              = 17
	FileIdInfo                     = 18
	FileIdExtdDirectoryInfo        = 19
	FileIdExtdDirectoryRestartInfo = 20
	FileDispositionInfoEx          = 21
	FileRenameInfoEx               = 22
	FileCaseSensitiveInfo          = 23
	FileNormalizedNameInfo         = 24
)

// LoadLibrary flags for determining from where to search for a DLL
const (
	DONT_RESOLVE_DLL_REFERENCES               = 0x1
	LOAD_LIBRARY_AS_DATAFILE                  = 0x2
	LOAD_WITH_ALTERED_SEARCH_PATH             = 0x8
	LOAD_IGNORE_CODE_AUTHZ_LEVEL              = 0x10
	LOAD_LIBRARY_AS_IMAGE_RESOURCE            = 0x20
	LOAD_LIBRARY_AS_DATAFILE_EXCLUSIVE        = 0x40
	LOAD_LIBRARY_REQUIRE_SIGNED_TARGET        = 0x80
	LOAD_LIBRARY_SEARCH_DLL_LOAD_DIR          = 0x100
	LOAD_LIBRARY_SEARCH_APPLICATION_DIR       = 0x200
	LOAD_LIBRARY_SEARCH_USER_DIRS             = 0x400
	LOAD_LIBRARY_SEARCH_SYSTEM32              = 0x800
	LOAD_LIBRARY_SEARCH_DEFAULT_DIRS          = 0x1000
	LOAD_LIBRARY_SAFE_CURRENT_DIRS            = 0x00002000
	LOAD_LIBRARY_SEARCH_SYSTEM32_NO_FORWARDER = 0x00004000
	LOAD_LIBRARY_OS_INTEGRITY_CONTINUITY      = 0x00008000
)

// RegNotifyChangeKeyValue notifyFilter flags.
const (
	// REG_NOTIFY_CHANGE_NAME notifies the caller if a subkey is added or deleted.
	REG_NOTIFY_CHANGE_NAME = 0x00000001

	// REG_NOTIFY_CHANGE_ATTRIBUTES notifies the caller of changes to the attributes of the key, such as the security descriptor information.
	REG_NOTIFY_CHANGE_ATTRIBUTES = 0x00000002

	// REG_NOTIFY_CHANGE_LAST_SET notifies the caller of changes to a value of the key. This can include adding or deleting a value, or changing an existing value.
	REG_NOTIFY_CHANGE_LAST_SET = 0x00000004

	// REG_NOTIFY_CHANGE_SECURITY notifies the caller of changes to the security descriptor of the key.
	REG_NOTIFY_CHANGE_SECURITY = 0x00000008

	// REG_NOTIFY_THREAD_AGNOSTIC indicates that the lifetime of the registration must not be tied to the lifetime of the thread issuing the RegNotifyChangeKeyValue call. Note: This flag value is only supported in Windows 8 and later.
	REG_NOTIFY_THREAD_AGNOSTIC = 0x10000000
)

type CommTimeouts struct {
	ReadIntervalTimeout         uint32
	ReadTotalTimeoutMultiplier  uint32
	ReadTotalTimeoutConstant    uint32
	WriteTotalTimeoutMultiplier uint32
	WriteTotalTimeoutConstant   uint32
}

// NTUnicodeString is a UTF-16 string for NT native APIs, corresponding to UNICODE_STRING.
type NTUnicodeString struct {
	Length        uint16
	MaximumLength uint16
	Buffer        *uint16
}

// NTString is an ANSI string for NT native APIs, corresponding to STRING.
type NTString struct {
	Length        uint16
	MaximumLength uint16
	Buffer        *byte
}

type LIST_ENTRY struct {
	Flink *LIST_ENTRY
	Blink *LIST_ENTRY
}

type RUNTIME_FUNCTION struct {
	BeginAddress uint32
	EndAddress   uint32
	UnwindData   uint32
}

type LDR_DATA_TABLE_ENTRY struct {
	reserved1          [2]uintptr
	InMemoryOrderLinks LIST_ENTRY
	reserved2          [2]uintptr
	DllBase            uintptr
	reserved3          [2]uintptr
	FullDllName        NTUnicodeString
	reserved4          [8]byte
	reserved5          [3]uintptr
	reserved6          uintptr
	TimeDateStamp      uint32
}

type PEB_LDR_DATA struct {
	reserved1               [8]byte
	reserved2               [3]uintptr
	InMemoryOrderModuleList LIST_ENTRY
}

type CURDIR struct {
	DosPath NTUnicodeString
	Handle  Handle
}

type RTL_DRIVE_LETTER_CURDIR struct {
	Flags     uint16
	Length    uint16
	TimeStamp uint32
	DosPath   NTString
}

type RTL_USER_PROCESS_PARAMETERS struct {
	MaximumLength, Length uint32

	Flags, DebugFlags uint32

	ConsoleHandle                                Handle
	ConsoleFlags                                 uint32
	StandardInput, StandardOutput, StandardError Handle

	CurrentDirectory CURDIR
	DllPath          NTUnicodeString
	ImagePathName    NTUnicodeString
	CommandLine      NTUnicodeString
	Environment      unsafe.Pointer

	StartingX, StartingY, CountX, CountY, CountCharsX, CountCharsY, FillAttribute uint32

	WindowFlags, ShowWindowFlags                     uint32
	WindowTitle, DesktopInfo, ShellInfo, RuntimeData NTUnicodeString
	CurrentDirectories                               [32]RTL_DRIVE_LETTER_CURDIR

	EnvironmentSize, EnvironmentVersion uintptr

	PackageDependencyData unsafe.Pointer
	ProcessGroupId        uint32
	LoaderThreads         uint32

	RedirectionDllName               NTUnicodeString
	HeapPartitionName                NTUnicodeString
	DefaultThreadpoolCpuSetMasks     uintptr
	DefaultThreadpoolCpuSetMaskCount uint32
}

type PEB struct {
	reserved1              [2]byte
	BeingDebugged          byte
	BitField               byte
	reserved3              uintptr
	ImageBaseAddress       uintptr
	Ldr                    *PEB_LDR_DATA
	ProcessParameters      *RTL_USER_PROCESS_PARAMETERS
	reserved4              [3]uintptr
	AtlThunkSListPtr       uintptr
	reserved5              uintptr
	reserved6              uint32
	reserved7              uintptr
	reserved8              uint32
	AtlThunkSListPtr32     uint32
	reserved9              [45]uintptr
	reserved10             [96]byte
	PostProcessInitRoutine uintptr
	reserved11             [128]byte
	reserved12             [1]uintptr
	SessionId              uint32
}

type OBJECT_ATTRIBUTES struct {
	Length             uint32
	RootDirectory      Handle
	ObjectName         *NTUnicodeString
	Attributes         uint32
	SecurityDescriptor *SECURITY_DESCRIPTOR
	SecurityQoS        *SECURITY_QUALITY_OF_SERVICE
}

// Values for the Attributes member of OBJECT_ATTRIBUTES.
const (
	OBJ_INHERIT                       = 0x00000002
	OBJ_PERMANENT                     = 0x00000010
	OBJ_EXCLUSIVE                     = 0x00000020
	OBJ_CASE_INSENSITIVE              = 0x00000040
	OBJ_OPENIF                        = 0x00000080
	OBJ_OPENLINK                      = 0x00000100
	OBJ_KERNEL_HANDLE                 = 0x00000200
	OBJ_FORCE_ACCESS_CHECK            = 0x00000400
	OBJ_IGNORE_IMPERSONATED_DEVICEMAP = 0x00000800
	OBJ_DONT_REPARSE                  = 0x00001000
	OBJ_VALID_ATTRIBUTES              = 0x00001FF2
)

type IO_STATUS_BLOCK struct {
	Status      NTStatus
	Information uintptr
}

type RTLP_CURDIR_REF struct {
	RefCount int32
	Handle   Handle
}

type RTL_RELATIVE_NAME struct {
	RelativeName        NTUnicodeString
	ContainingDirectory Handle
	CurDirRef           *RTLP_CURDIR_REF
}

const (
	// CreateDisposition flags for NtCreateFile and NtCreateNamedPipeFile.
	FILE_SUPERSEDE           = 0x00000000
	FILE_OPEN                = 0x00000001
	FILE_CREATE              = 0x00000002
	FILE_OPEN_IF             = 0x00000003
	FILE_OVERWRITE           = 0x00000004
	FILE_OVERWRITE_IF        = 0x00000005
	FILE_MAXIMUM_DISPOSITION = 0x00000005

	// CreateOptions flags for NtCreateFile and NtCreateNamedPipeFile.
	FILE_DIRECTORY_FILE            = 0x00000001
	FILE_WRITE_THROUGH             = 0x00000002
	FILE_SEQUENTIAL_ONLY           = 0x00000004
	FILE_NO_INTERMEDIATE_BUFFERING = 0x00000008
	FILE_SYNCHRONOUS_IO_ALERT      = 0x00000010
	FILE_SYNCHRONOUS_IO_NONALERT   = 0x00000020
	FILE_NON_DIRECTORY_FILE        = 0x00000040
	FILE_CREATE_TREE_CONNECTION    = 0x00000080
	FILE_COMPLETE_IF_OPLOCKED      = 0x00000100
	FILE_NO_EA_KNOWLEDGE           = 0x00000200
	FILE_OPEN_REMOTE_INSTANCE      = 0x00000400
	FILE_RANDOM_ACCESS             = 0x00000800
	FILE_DELETE_ON_CLOSE           = 0x00001000
	FILE_OPEN_BY_FILE_ID           = 0x00002000
	FILE_OPEN_FOR_BACKUP_INTENT    = 0x00004000
	FILE_NO_COMPRESSION            = 0x00008000
	FILE_OPEN_REQUIRING_OPLOCK     = 0x00010000
	FILE_DISALLOW_EXCLUSIVE        = 0x00020000
	FILE_RESERVE_OPFILTER          = 0x00100000
	FILE_OPEN_REPARSE_POINT        = 0x00200000
	FILE_OPEN_NO_RECALL            = 0x00400000
	FILE_OPEN_FOR_FREE_SPACE_QUERY = 0x00800000

	// Parameter constants for NtCreateNamedPipeFile.

	FILE_PIPE_BYTE_STREAM_TYPE = 0x00000000
	FILE_PIPE_MESSAGE_TYPE     = 0x00000001

	FILE_PIPE_ACCEPT_REMOTE_CLIENTS = 0x00000000
	FILE_PIPE_REJECT_REMOTE_CLIENTS = 0x00000002

	FILE_PIPE_TYPE_VALID_MASK = 0x00000003

	FILE_PIPE_BYTE_STREAM_MODE = 0x00000000
	FILE_PIPE_MESSAGE_MODE     = 0x00000001

	FILE_PIPE_QUEUE_OPERATION    = 0x00000000
	FILE_PIPE_COMPLETE_OPERATION = 0x00000001

	FILE_PIPE_INBOUND     = 0x00000000
	FILE_PIPE_OUTBOUND    = 0x00000001
	FILE_PIPE_FULL_DUPLEX = 0x00000002

	FILE_PIPE_DISCONNECTED_STATE = 0x00000001
	FILE_PIPE_LISTENING_STATE    = 0x00000002
	FILE_PIPE_CONNECTED_STATE    = 0x00000003
	FILE_PIPE_CLOSING_STATE      = 0x00000004

	FILE_PIPE_CLIENT_END = 0x00000000
	FILE_PIPE_SERVER_END = 0x00000001
)

const (
	// FileInformationClass for NtSetInformationFile
	FileBasicInformation                         = 4
	FileRenameInformation                        = 10
	FileDispositionInformation                   = 13
	FilePositionInformation                      = 14
	FileEndOfFileInformation                     = 20
	FileValidDataLengthInformation               = 39
	FileShortNameInformation                     = 40
	FileIoPriorityHintInformation                = 43
	FileReplaceCompletionInformation             = 61
	FileDispositionInformationEx                 = 64
	FileCaseSensitiveInformation                 = 71
	FileLinkInformation                          = 72
	FileCaseSensitiveInformationForceAccessCheck = 75
	FileKnownFolderInformation                   = 76

	// Flags for FILE_RENAME_INFORMATION
	FILE_RENAME_REPLACE_IF_EXISTS                    = 0x00000001
	FILE_RENAME_POSIX_SEMANTICS                      = 0x00000002
	FILE_RENAME_SUPPRESS_PIN_STATE_INHERITANCE       = 0x00000004
	FILE_RENAME_SUPPRESS_STORAGE_RESERVE_INHERITANCE = 0x00000008
	FILE_RENAME_NO_INCREASE_AVAILABLE_SPACE          = 0x00000010
	FILE_RENAME_NO_DECREASE_AVAILABLE_SPACE          = 0x00000020
	FILE_RENAME_PRESERVE_AVAILABLE_SPACE             = 0x00000030
	FILE_RENAME_IGNORE_READONLY_ATTRIBUTE            = 0x00000040
	FILE_RENAME_FORCE_RESIZE_TARGET_SR               = 0x00000080
	FILE_RENAME_FORCE_RESIZE_SOURCE_SR               = 0x00000100
	FILE_RENAME_FORCE_RESIZE_SR                      = 0x00000180

	// Flags for FILE_DISPOSITION_INFORMATION_EX
	FILE_DISPOSITION_DO_NOT_DELETE             = 0x00000000
	FILE_DISPOSITION_DELETE                    = 0x00000001
	FILE_DISPOSITION_POSIX_SEMANTICS           = 0x00000002
	FILE_DISPOSITION_FORCE_IMAGE_SECTION_CHECK = 0x00000004
	FILE_DISPOSITION_ON_CLOSE                  = 0x00000008
	FILE_DISPOSITION_IGNORE_READONLY_ATTRIBUTE = 0x00000010

	// Flags for FILE_CASE_SENSITIVE_INFORMATION
	FILE_CS_FLAG_CASE_SENSITIVE_DIR = 0x00000001

	// Flags for FILE_LINK_INFORMATION
	FILE_LINK_REPLACE_IF_EXISTS                    = 0x00000001
	FILE_LINK_POSIX_SEMANTICS                      = 0x00000002
	FILE_LINK_SUPPRESS_STORAGE_RESERVE_INHERITANCE = 0x00000008
	FILE_LINK_NO_INCREASE_AVAILABLE_SPACE          = 0x00000010
	FILE_LINK_NO_DECREASE_AVAILABLE_SPACE          = 0x00000020
	FILE_LINK_PRESERVE_AVAILABLE_SPACE             = 0x00000030
	FILE_LINK_IGNORE_READONLY_ATTRIBUTE            = 0x00000040
	FILE_LINK_FORCE_RESIZE_TARGET_SR               = 0x00000080
	FILE_LINK_FORCE_RESIZE_SOURCE_SR               = 0x00000100
	FILE_LINK_FORCE_RESIZE_SR                      = 0x00000180
)

// ProcessInformationClasses for NtQueryInformationProcess and NtSetInformationProcess.
const (
	ProcessBasicInformation = iota
	ProcessQuotaLimits
	ProcessIoCounters
	ProcessVmCounters
	ProcessTimes
	ProcessBasePriority
	ProcessRaisePriority
	ProcessDebugPort
	ProcessExceptionPort
	ProcessAccessToken
	ProcessLdtInformation
	ProcessLdtSize
	ProcessDefaultHardErrorMode
	ProcessIoPortHandlers
	ProcessPooledUsageAndLimits
	ProcessWorkingSetWatch
	ProcessUserModeIOPL
	ProcessEnableAlignmentFaultFixup
	ProcessPriorityClass
	ProcessWx86Information
	ProcessHandleCount
	ProcessAffinityMask
	ProcessPriorityBoost
	ProcessDeviceMap
	ProcessSessionInformation
	ProcessForegroundInformation
	ProcessWow64Information
	ProcessImageFileName
	ProcessLUIDDeviceMapsEnabled
	ProcessBreakOnTermination
	ProcessDebugObjectHandle
	ProcessDebugFlags
	ProcessHandleTracing
	ProcessIoPriority
	ProcessExecuteFlags
	ProcessTlsInformation
	ProcessCookie
	ProcessImageInformation
	ProcessCycleTime
	ProcessPagePriority
	ProcessInstrumentationCallback
	ProcessThreadStackAllocation
	ProcessWorkingSetWatchEx
	ProcessImageFileNameWin32
	ProcessImageFileMapping
	ProcessAffinityUpdateMode
	ProcessMemoryAllocationMode
	ProcessGroupInformation
	ProcessTokenVirtualizationEnabled
	ProcessConsoleHostProcess
	ProcessWindowInformation
	ProcessHandleInformation
	ProcessMitigationPolicy
	ProcessDynamicFunctionTableInformation
	ProcessHandleCheckingMode
	ProcessKeepAliveCount
	ProcessRevokeFileHandles
	ProcessWorkingSetControl
	ProcessHandleTable
	ProcessCheckStackExtentsMode
	ProcessCommandLineInformation
	ProcessProtectionInformation
	ProcessMemoryExhaustion
	ProcessFaultInformation
	ProcessTelemetryIdInformation
	ProcessCommitReleaseInformation
	ProcessDefaultCpuSetsInformation
	ProcessAllowedCpuSetsInformation
	ProcessSubsystemProcess
	ProcessJobMemoryInformation
	ProcessInPrivate
	ProcessRaiseUMExceptionOnInvalidHandleClose
	ProcessIumChallengeResponse
	ProcessChildProcessInformation
	ProcessHighGraphicsPriorityInformation
	ProcessSubsystemInformation
	ProcessEnergyValues
	ProcessActivityThrottleState
	ProcessActivityThrottlePolicy
	ProcessWin32kSyscallFilterInformation
	ProcessDisableSystemAllowedCpuSets
	ProcessWakeInformation
	ProcessEnergyTrackingState
	ProcessManageWritesToExecutableMemory
	ProcessCaptureTrustletLiveDump
	ProcessTelemetryCoverage
	ProcessEnclaveInformation
	ProcessEnableReadWriteVmLogging
	ProcessUptimeInformation
	ProcessImageSection
	ProcessDebugAuthInformation
	ProcessSystemResourceManagement
	ProcessSequenceNumber
	ProcessLoaderDetour
	ProcessSecurityDomainInformation
	ProcessCombineSecurityDomainsInformation
	ProcessEnableLogging
	ProcessLeapSecondInformation
	ProcessFiberShadowStackAllocation
	ProcessFreeFiberShadowStackAllocation
	ProcessAltSystemCallInformation
	ProcessDynamicEHContinuationTargets
	ProcessDynamicEnforcedCetCompatibleRanges
)

type PROCESS_BASIC_INFORMATION struct {
	ExitStatus                   NTStatus
	PebBaseAddress               *PEB
	AffinityMask                 uintptr
	BasePriority                 int32
	UniqueProcessId              uintptr
	InheritedFromUniqueProcessId uintptr
}

type SYSTEM_PROCESS_INFORMATION struct {
	NextEntryOffset              uint32
	NumberOfThreads              uint32
	WorkingSetPrivateSize        int64
	HardFaultCount               uint32
	NumberOfThreadsHighWatermark uint32
	CycleTime                    uint64
	CreateTime                   int64
	UserTime                     int64
	KernelTime                   int64
	ImageName                    NTUnicodeString
	BasePriority                 int32
	UniqueProcessID              uintptr
	InheritedFromUniqueProcessID uintptr
	HandleCount                  uint32
	SessionID                    uint32
	UniqueProcessKey             *uint32
	PeakVirtualSize              uintptr
	VirtualSize                  uintptr
	PageFaultCount               uint32
	PeakWorkingSetSize           uintptr
	WorkingSetSize               uintptr
	QuotaPeakPagedPoolUsage      uintptr
	QuotaPagedPoolUsage          uintptr
	QuotaPeakNonPagedPoolUsage   uintptr
	QuotaNonPagedPoolUsage       uintptr
	PagefileUsage                uintptr
	PeakPagefileUsage            uintptr
	PrivatePageCount             uintptr
	ReadOperationCount           int64
	WriteOperationCount          int64
	OtherOperationCount          int64
	ReadTransferCount            int64
	WriteTransferCount           int64
	OtherTransferCount           int64
}

// SystemInformationClasses for NtQuerySystemInformation and NtSetSystemInformation
const (
	SystemBasicInformation = iota
	SystemProcessorInformation
	SystemPerformanceInformation
	SystemTimeOfDayInformation
	SystemPathInformation
	SystemProcessInformation
	SystemCallCountInformation
	SystemDeviceInformation
	SystemProcessorPerformanceInformation
	SystemFlagsInformation
	SystemCallTimeInformation
	SystemModuleInformation
	SystemLocksInformation
	SystemStackTraceInformation
	SystemPagedPoolInformation
	SystemNonPagedPoolInformation
	SystemHandleInformation
	SystemObjectInformation
	SystemPageFileInformation
	SystemVdmInstemulInformation
	SystemVdmBopInformation
	SystemFileCacheInformation
	SystemPoolTagInformation
	SystemInterruptInformation
	SystemDpcBehaviorInformation
	SystemFullMemoryInformation
	SystemLoadGdiDriverInformation
	SystemUnloadGdiDriverInformation
	SystemTimeAdjustmentInformation
	SystemSummaryMemoryInformation
	SystemMirrorMemoryInformation
	SystemPerformanceTraceInformation
	systemObsolete0
	SystemExceptionInformation
	SystemCrashDumpStateInformation
	SystemKernelDebuggerInformation
	SystemContextSwitchInformation
	SystemRegistryQuotaInformation
	SystemExtendServiceTableInformation
	SystemPrioritySeperation
	SystemVerifierAddDriverInformation
	SystemVerifierRemoveDriverInformation
	SystemProcessorIdleInformation
	SystemLegacyDriverInformation
	SystemCurrentTimeZoneInformation
	SystemLookasideInformation
	SystemTimeSlipNotification
	SystemSessionCreate
	SystemSessionDetach
	SystemSessionInformation
	SystemRangeStartInformation
	SystemVerifierInformation
	SystemVerifierThunkExtend
	SystemSessionProcessInformation
	SystemLoadGdiDriverInSystemSpace
	SystemNumaProcessorMap
	SystemPrefetcherInformation
	SystemExtendedProcessInformation
	SystemRecommendedSharedDataAlignment
	SystemComPlusPackage
	SystemNumaAvailableMemory
	SystemProcessorPowerInformation
	SystemEmulationBasicInformation
	SystemEmulationProcessorInformation
	SystemExtendedHandleInformation
	SystemLostDelayedWriteInformation
	SystemBigPoolInformation
	SystemSessionPoolTagInformation
	SystemSessionMappedViewInformation
	SystemHotpatchInformation
	SystemObjectSecurityMode
	SystemWatchdogTimerHandler
	SystemWatchdogTimerInformation
	SystemLogicalProcessorInformation
	SystemWow64SharedInformationObsolete
	SystemRegisterFirmwareTableInformationHandler
	SystemFirmwareTableInformation
	SystemModuleInformationEx
	SystemVerifierTriageInformation
	SystemSuperfetchInformation
	SystemMemoryListInformation
	SystemFileCacheInformationEx
	SystemThreadPriorityClientIdInformation
	SystemProcessorIdleCycleTimeInformation
	SystemVerifierCancellationInformation
	SystemProcessorPowerInformationEx
	SystemRefTraceInformation
	SystemSpecialPoolInformation
	SystemProcessIdInformation
	SystemErrorPortInformation
	SystemBootEnvironmentInformation
	SystemHypervisorInformation
	SystemVerifierInformationEx
	SystemTimeZoneInformation
	SystemImageFileExecutionOptionsInformation
	SystemCoverageInformation
	SystemPrefetchPatchInformation
	SystemVerifierFaultsInformation
	SystemSystemPartitionInformation
	SystemSystemDiskInformation
	SystemProcessorPerformanceDistribution
	SystemNumaProximityNodeInformation
	SystemDynamicTimeZoneInformation
	SystemCodeIntegrityInformation
	SystemProcessorMicrocodeUpdateInformation
	SystemProcessorBrandString
	SystemVirtualAddressInformation
	SystemLogicalProcessorAndGroupInformation
	SystemProcessorCycleTimeInformation
	SystemStoreInformation
	SystemRegistryAppendString
	SystemAitSamplingValue
	SystemVhdBootInformation
	SystemCpuQuotaInformation
	SystemNativeBasicInformation
	systemSpare1
	SystemLowPriorityIoInformation
	SystemTpmBootEntropyInformation
	SystemVerifierCountersInformation
	SystemPagedPoolInformationEx
	SystemSystemPtesInformationEx
	SystemNodeDistanceInformation
	SystemAcpiAuditInformation
	SystemBasicPerformanceInformation
	SystemQueryPerformanceCounterInformation
	SystemSessionBigPoolInformation
	SystemBootGraphicsInformation
	SystemScrubPhysicalMemoryInformation
	SystemBadPageInformation
	SystemProcessorProfileControlArea
	SystemCombinePhysicalMemoryInformation
	SystemEntropyInterruptTimingCallback
	SystemConsoleInformation
	SystemPlatformBinaryInformation
	SystemThrottleNotificationInformation
	SystemHypervisorProcessorCountInformation
	SystemDeviceDataInformation
	SystemDeviceDataEnumerationInformation
	SystemMemoryTopologyInformation
	SystemMemoryChannelInformation
	SystemBootLogoInformation
	SystemProcessorPerformanceInformationEx
	systemSpare0
	SystemSecureBootPolicyInformation
	SystemPageFileInformationEx
	SystemSecureBootInformation
	SystemEntropyInterruptTimingRawInformation
	SystemPortableWorkspaceEfiLauncherInformation
	SystemFullProcessInformation
	SystemKernelDebuggerInformationEx
	SystemBootMetadataInformation
	SystemSoftRebootInformation
	SystemElamCertificateInformation
	SystemOfflineDumpConfigInformation
	SystemProcessorFeaturesInformation
	SystemRegistryReconciliationInformation
	SystemEdidInformation
	SystemManufacturingInformation
	SystemEnergyEstimationConfigInformation
	SystemHypervisorDetailInformation
	SystemProcessorCycleStatsInformation
	SystemVmGenerationCountInformation
	SystemTrustedPlatformModuleInformation
	SystemKernelDebuggerFlags
	SystemCodeIntegrityPolicyInformation
	SystemIsolatedUserModeInformation
	SystemHardwareSecurityTestInterfaceResultsInformation
	SystemSingleModuleInformation
	SystemAllowedCpuSetsInformation
	SystemDmaProtectionInformation
	SystemInterruptCpuSetsInformation
	SystemSecureBootPolicyFullInformation
	SystemCodeIntegrityPolicyFullInformation
	SystemAffinitizedInterruptProcessorInformation
	SystemRootSiloInformation
)

type RTL_PROCESS_MODULE_INFORMATION struct {
	Section          Handle
	MappedBase       uintptr
	ImageBase        uintptr
	ImageSize        uint32
	Flags            uint32
	LoadOrderIndex   uint16
	InitOrderIndex   uint16
	LoadCount        uint16
	OffsetToFileName uint16
	FullPathName     [256]byte
}

type RTL_PROCESS_MODULES struct {
	NumberOfModules uint32
	Modules         [1]RTL_PROCESS_MODULE_INFORMATION
}

// Constants for LocalAlloc flags.
const (
	LMEM_FIXED          = 0x0
	LMEM_MOVEABLE       = 0x2
	LMEM_NOCOMPACT      = 0x10
	LMEM_NODISCARD      = 0x20
	LMEM_ZEROINIT       = 0x40
	LMEM_MODIFY         = 0x80
	LMEM_DISCARDABLE    = 0xf00
	LMEM_VALID_FLAGS    = 0xf72
	LMEM_INVALID_HANDLE = 0x8000
	LHND                = LMEM_MOVEABLE | LMEM_ZEROINIT
	LPTR                = LMEM_FIXED | LMEM_ZEROINIT
	NONZEROLHND         = LMEM_MOVEABLE
	NONZEROLPTR         = LMEM_FIXED
)

// Constants for the CreateNamedPipe-family of functions.
const (
	PIPE_ACCESS_INBOUND  = 0x1
	PIPE_ACCESS_OUTBOUND = 0x2
	PIPE_ACCESS_DUPLEX   = 0x3

	PIPE_CLIENT_END = 0x0
	PIPE_SERVER_END = 0x1

	PIPE_WAIT                  = 0x0
	PIPE_NOWAIT                = 0x1
	PIPE_READMODE_BYTE         = 0x0
	PIPE_READMODE_MESSAGE      = 0x2
	PIPE_TYPE_BYTE             = 0x0
	PIPE_TYPE_MESSAGE          = 0x4
	PIPE_ACCEPT_REMOTE_CLIENTS = 0x0
	PIPE_REJECT_REMOTE_CLIENTS = 0x8

	PIPE_UNLIMITED_INSTANCES = 255
)

// Constants for security attributes when opening named pipes.
const (
	SECURITY_ANONYMOUS      = SecurityAnonymous << 16
	SECURITY_IDENTIFICATION = SecurityIdentification << 16
	SECURITY_IMPERSONATION  = SecurityImpersonation << 16
	SECURITY_DELEGATION     = SecurityDelegation << 16

	SECURITY_CONTEXT_TRACKING = 0x40000
	SECURITY_EFFECTIVE_ONLY   = 0x80000

	SECURITY_SQOS_PRESENT     = 0x100000
	SECURITY_VALID_SQOS_FLAGS = 0x1f0000
)

// ResourceID represents a 16-bit resource identifier, traditionally created with the MAKEINTRESOURCE macro.
type ResourceID uint16

// ResourceIDOrString must be either a ResourceID, to specify a resource or resource type by ID,
// or a string, to specify a resource or resource type by name.
type ResourceIDOrString interface{}

// Predefined resource names and types.
var (
	// Predefined names.
	CREATEPROCESS_MANIFEST_RESOURCE_ID                 ResourceID = 1
	ISOLATIONAWARE_MANIFEST_RESOURCE_ID                ResourceID = 2
	ISOLATIONAWARE_NOSTATICIMPORT_MANIFEST_RESOURCE_ID ResourceID = 3
	ISOLATIONPOLICY_MANIFEST_RESOURCE_ID               ResourceID = 4
	ISOLATIONPOLICY_BROWSER_MANIFEST_RESOURCE_ID       ResourceID = 5
	MINIMUM_RESERVED_MANIFEST_RESOURCE_ID              ResourceID = 1  // inclusive
	MAXIMUM_RESERVED_MANIFEST_RESOURCE_ID              ResourceID = 16 // inclusive

	// Predefined types.
	RT_CURSOR       ResourceID = 1
	RT_BITMAP       ResourceID = 2
	RT_ICON         ResourceID = 3
	RT_MENU         ResourceID = 4
	RT_DIALOG       ResourceID = 5
	RT_STRING       ResourceID = 6
	RT_FONTDIR      ResourceID = 7
	RT_FONT         ResourceID = 8
	RT_ACCELERATOR  ResourceID = 9
	RT_RCDATA       ResourceID = 10
	RT_MESSAGETABLE ResourceID = 11
	RT_GROUP_CURSOR ResourceID = 12
	RT_GROUP_ICON   ResourceID = 14
	RT_VERSION      ResourceID = 16
	RT_DLGINCLUDE   ResourceID = 17
	RT_PLUGPLAY     ResourceID = 19
	RT_VXD          ResourceID = 20
	RT_ANICURSOR    ResourceID = 21
	RT_ANIICON      ResourceID = 22
	RT_HTML         ResourceID = 23
	RT_MANIFEST     ResourceID = 24
)

type VS_FIXEDFILEINFO struct {
	Signature        uint32
	StrucVersion     uint32
	FileVersionMS    uint32
	FileVersionLS    uint32
	ProductVersionMS uint32
	ProductVersionLS uint32
	FileFlagsMask    uint32
	FileFlags        uint32
	FileOS           uint32
	FileType         uint32
	FileSubtype      uint32
	FileDateMS       uint32
	FileDateLS       uint32
}

type COAUTHIDENTITY struct {
	User           *uint16
	UserLength     uint32
	Domain         *uint16
	DomainLength   uint32
	Password       *uint16
	PasswordLength uint32
	Flags          uint32
}

type COAUTHINFO struct {
	AuthnSvc           uint32
	AuthzSvc           uint32
	ServerPrincName    *uint16
	AuthnLevel         uint32
	ImpersonationLevel uint32
	AuthIdentityData   *COAUTHIDENTITY
	Capabilities       uint32
}

type COSERVERINFO struct {
	Reserved1 uint32
	Aame      *uint16
	AuthInfo  *COAUTHINFO
	Reserved2 uint32
}

type BIND_OPTS3 struct {
	CbStruct          uint32
	Flags             uint32
	Mode              uint32
	TickCountDeadline uint32
	TrackFlags        uint32
	ClassContext      uint32
	Locale            uint32
	ServerInfo        *COSERVERINFO
	Hwnd              HWND
}

const (
	CLSCTX_INPROC_SERVER          = 0x1
	CLSCTX_INPROC_HANDLER         = 0x2
	CLSCTX_LOCAL_SERVER           = 0x4
	CLSCTX_INPROC_SERVER16        = 0x8
	CLSCTX_REMOTE_SERVER          = 0x10
	CLSCTX_INPROC_HANDLER16       = 0x20
	CLSCTX_RESERVED1              = 0x40
	CLSCTX_RESERVED2              = 0x80
	CLSCTX_RESERVED3              = 0x100
	CLSCTX_RESERVED4              = 0x200
	CLSCTX_NO_CODE_DOWNLOAD       = 0x400
	CLSCTX_RESERVED5              = 0x800
	CLSCTX_NO_CUSTOM_MARSHAL      = 0x1000
	CLSCTX_ENABLE_CODE_DOWNLOAD   = 0x2000
	CLSCTX_NO_FAILURE_LOG         = 0x4000
	CLSCTX_DISABLE_AAA            = 0x8000
	CLSCTX_ENABLE_AAA             = 0x10000
	CLSCTX_FROM_DEFAULT_CONTEXT   = 0x20000
	CLSCTX_ACTIVATE_32_BIT_SERVER = 0x40000
	CLSCTX_ACTIVATE_64_BIT_SERVER = 0x80000
	CLSCTX_ENABLE_CLOAKING        = 0x100000
	CLSCTX_APPCONTAINER           = 0x400000
	CLSCTX_ACTIVATE_AAA_AS_IU     = 0x800000
	CLSCTX_PS_DLL                 = 0x80000000

	COINIT_MULTITHREADED     = 0x0
	COINIT_APARTMENTTHREADED = 0x2
	COINIT_DISABLE_OLE1DDE   = 0x4
	COINIT_SPEED_OVER_MEMORY = 0x8
)

// Flag for QueryFullProcessImageName.
const PROCESS_NAME_NATIVE = 1

type ModuleInfo struct {
	BaseOfDll   uintptr
	SizeOfImage uint32
	EntryPoint  uintptr
}

const ALL_PROCESSOR_GROUPS = 0xFFFF

type Rect struct {
	Left   int32
	Top    int32
	Right  int32
	Bottom int32
}

type GUIThreadInfo struct {
	Size        uint32
	Flags       uint32
	Active      HWND
	Focus       HWND
	Capture     HWND
	MenuOwner   HWND
	MoveSize    HWND
	CaretHandle HWND
	CaretRect   Rect
}

const (
	DWMWA_NCRENDERING_ENABLED            = 1
	DWMWA_NCRENDERING_POLICY             = 2
	DWMWA_TRANSITIONS_FORCEDISABLED      = 3
	DWMWA_ALLOW_NCPAINT                  = 4
	DWMWA_CAPTION_BUTTON_BOUNDS          = 5
	DWMWA_NONCLIENT_RTL_LAYOUT           = 6
	DWMWA_FORCE_ICONIC_REPRESENTATION    = 7
	DWMWA_FLIP3D_POLICY                  = 8
	DWMWA_EXTENDED_FRAME_BOUNDS          = 9
	DWMWA_HAS_ICONIC_BITMAP              = 10
	DWMWA_DISALLOW_PEEK                  = 11
	DWMWA_EXCLUDED_FROM_PEEK             = 12
	DWMWA_CLOAK                          = 13
	DWMWA_CLOAKED                        = 14
	DWMWA_FREEZE_REPRESENTATION          = 15
	DWMWA_PASSIVE_UPDATE_MODE            = 16
	DWMWA_USE_HOSTBACKDROPBRUSH          = 17
	DWMWA_USE_IMMERSIVE_DARK_MODE        = 20
	DWMWA_WINDOW_CORNER_PREFERENCE       = 33
	DWMWA_BORDER_COLOR                   = 34
	DWMWA_CAPTION_COLOR                  = 35
	DWMWA_TEXT_COLOR                     = 36
	DWMWA_VISIBLE_FRAME_BORDER_THICKNESS = 37
<<<<<<< HEAD
)
=======
)

type WSAQUERYSET struct {
	Size                uint32
	ServiceInstanceName *uint16
	ServiceClassId      *GUID
	Version             *WSAVersion
	Comment             *uint16
	NameSpace           uint32
	NSProviderId        *GUID
	Context             *uint16
	NumberOfProtocols   uint32
	AfpProtocols        *AFProtocols
	QueryString         *uint16
	NumberOfCsAddrs     uint32
	SaBuffer            *CSAddrInfo
	OutputFlags         uint32
	Blob                *BLOB
}

type WSAVersion struct {
	Version                 uint32
	EnumerationOfComparison int32
}

type AFProtocols struct {
	AddressFamily int32
	Protocol      int32
}

type CSAddrInfo struct {
	LocalAddr  SocketAddress
	RemoteAddr SocketAddress
	SocketType int32
	Protocol   int32
}

type BLOB struct {
	Size     uint32
	BlobData *byte
}
>>>>>>> e7cf096f
<|MERGE_RESOLUTION|>--- conflicted
+++ resolved
@@ -3302,9 +3302,6 @@
 	DWMWA_CAPTION_COLOR                  = 35
 	DWMWA_TEXT_COLOR                     = 36
 	DWMWA_VISIBLE_FRAME_BORDER_THICKNESS = 37
-<<<<<<< HEAD
-)
-=======
 )
 
 type WSAQUERYSET struct {
@@ -3345,5 +3342,4 @@
 type BLOB struct {
 	Size     uint32
 	BlobData *byte
-}
->>>>>>> e7cf096f
+}