// Copyright 2010 The Go Authors. All rights reserved.
// Use of this source code is governed by a BSD-style
// license that can be found in the LICENSE file.

package html

import (
	"bytes"
	"errors"
	"io"
	"strconv"
	"strings"

	"golang.org/x/net/html/atom"
)

// A TokenType is the type of a Token.
type TokenType uint32

const (
	// ErrorToken means that an error occurred during tokenization.
	ErrorToken TokenType = iota
	// TextToken means a text node.
	TextToken
	// A StartTagToken looks like <a>.
	StartTagToken
	// An EndTagToken looks like </a>.
	EndTagToken
	// A SelfClosingTagToken tag looks like <br/>.
	SelfClosingTagToken
	// A CommentToken looks like <!--x-->.
	CommentToken
	// A DoctypeToken looks like <!DOCTYPE x>
	DoctypeToken
)

// ErrBufferExceeded means that the buffering limit was exceeded.
var ErrBufferExceeded = errors.New("max buffer exceeded")

// String returns a string representation of the TokenType.
func (t TokenType) String() string {
	switch t {
	case ErrorToken:
		return "Error"
	case TextToken:
		return "Text"
	case StartTagToken:
		return "StartTag"
	case EndTagToken:
		return "EndTag"
	case SelfClosingTagToken:
		return "SelfClosingTag"
	case CommentToken:
		return "Comment"
	case DoctypeToken:
		return "Doctype"
	}
	return "Invalid(" + strconv.Itoa(int(t)) + ")"
}

// An Attribute is an attribute namespace-key-value triple. Namespace is
// non-empty for foreign attributes like xlink, Key is alphabetic (and hence
// does not contain escapable characters like '&', '<' or '>'), and Val is
// unescaped (it looks like "a<b" rather than "a&lt;b").
//
// Namespace is only used by the parser, not the tokenizer.
type Attribute struct {
	Namespace, Key, Val string
}

// A Token consists of a TokenType and some Data (tag name for start and end
// tags, content for text, comments and doctypes). A tag Token may also contain
// a slice of Attributes. Data is unescaped for all Tokens (it looks like "a<b"
// rather than "a&lt;b"). For tag Tokens, DataAtom is the atom for Data, or
// zero if Data is not a known tag name.
type Token struct {
	Type     TokenType
	DataAtom atom.Atom
	Data     string
	Attr     []Attribute
}

// tagString returns a string representation of a tag Token's Data and Attr.
func (t Token) tagString() string {
	if len(t.Attr) == 0 {
		return t.Data
	}
	buf := bytes.NewBufferString(t.Data)
	for _, a := range t.Attr {
		buf.WriteByte(' ')
		buf.WriteString(a.Key)
		buf.WriteString(`="`)
		escape(buf, a.Val)
		buf.WriteByte('"')
	}
	return buf.String()
}

// String returns a string representation of the Token.
func (t Token) String() string {
	switch t.Type {
	case ErrorToken:
		return ""
	case TextToken:
		return EscapeString(t.Data)
	case StartTagToken:
		return "<" + t.tagString() + ">"
	case EndTagToken:
		return "</" + t.tagString() + ">"
	case SelfClosingTagToken:
		return "<" + t.tagString() + "/>"
	case CommentToken:
<<<<<<< HEAD
		return "<!--" + EscapeString(t.Data) + "-->"
=======
		return "<!--" + escapeCommentString(t.Data) + "-->"
>>>>>>> e7cf096f
	case DoctypeToken:
		return "<!DOCTYPE " + EscapeString(t.Data) + ">"
	}
	return "Invalid(" + strconv.Itoa(int(t.Type)) + ")"
}

// span is a range of bytes in a Tokenizer's buffer. The start is inclusive,
// the end is exclusive.
type span struct {
	start, end int
}

// A Tokenizer returns a stream of HTML Tokens.
type Tokenizer struct {
	// r is the source of the HTML text.
	r io.Reader
	// tt is the TokenType of the current token.
	tt TokenType
	// err is the first error encountered during tokenization. It is possible
	// for tt != Error && err != nil to hold: this means that Next returned a
	// valid token but the subsequent Next call will return an error token.
	// For example, if the HTML text input was just "plain", then the first
	// Next call would set z.err to io.EOF but return a TextToken, and all
	// subsequent Next calls would return an ErrorToken.
	// err is never reset. Once it becomes non-nil, it stays non-nil.
	err error
	// readErr is the error returned by the io.Reader r. It is separate from
	// err because it is valid for an io.Reader to return (n int, err1 error)
	// such that n > 0 && err1 != nil, and callers should always process the
	// n > 0 bytes before considering the error err1.
	readErr error
	// buf[raw.start:raw.end] holds the raw bytes of the current token.
	// buf[raw.end:] is buffered input that will yield future tokens.
	raw span
	buf []byte
	// maxBuf limits the data buffered in buf. A value of 0 means unlimited.
	maxBuf int
	// buf[data.start:data.end] holds the raw bytes of the current token's data:
	// a text token's text, a tag token's tag name, etc.
	data span
	// pendingAttr is the attribute key and value currently being tokenized.
	// When complete, pendingAttr is pushed onto attr. nAttrReturned is
	// incremented on each call to TagAttr.
	pendingAttr   [2]span
	attr          [][2]span
	nAttrReturned int
	// rawTag is the "script" in "</script>" that closes the next token. If
	// non-empty, the subsequent call to Next will return a raw or RCDATA text
	// token: one that treats "<p>" as text instead of an element.
	// rawTag's contents are lower-cased.
	rawTag string
	// textIsRaw is whether the current text token's data is not escaped.
	textIsRaw bool
	// convertNUL is whether NUL bytes in the current token's data should
	// be converted into \ufffd replacement characters.
	convertNUL bool
	// allowCDATA is whether CDATA sections are allowed in the current context.
	allowCDATA bool
}

// AllowCDATA sets whether or not the tokenizer recognizes <![CDATA[foo]]> as
// the text "foo". The default value is false, which means to recognize it as
// a bogus comment "<!-- [CDATA[foo]] -->" instead.
//
// Strictly speaking, an HTML5 compliant tokenizer should allow CDATA if and
// only if tokenizing foreign content, such as MathML and SVG. However,
// tracking foreign-contentness is difficult to do purely in the tokenizer,
// as opposed to the parser, due to HTML integration points: an <svg> element
// can contain a <foreignObject> that is foreign-to-SVG but not foreign-to-
// HTML. For strict compliance with the HTML5 tokenization algorithm, it is the
// responsibility of the user of a tokenizer to call AllowCDATA as appropriate.
// In practice, if using the tokenizer without caring whether MathML or SVG
// CDATA is text or comments, such as tokenizing HTML to find all the anchor
// text, it is acceptable to ignore this responsibility.
func (z *Tokenizer) AllowCDATA(allowCDATA bool) {
	z.allowCDATA = allowCDATA
}

// NextIsNotRawText instructs the tokenizer that the next token should not be
// considered as 'raw text'. Some elements, such as script and title elements,
// normally require the next token after the opening tag to be 'raw text' that
// has no child elements. For example, tokenizing "<title>a<b>c</b>d</title>"
// yields a start tag token for "<title>", a text token for "a<b>c</b>d", and
// an end tag token for "</title>". There are no distinct start tag or end tag
// tokens for the "<b>" and "</b>".
//
// This tokenizer implementation will generally look for raw text at the right
// times. Strictly speaking, an HTML5 compliant tokenizer should not look for
// raw text if in foreign content: <title> generally needs raw text, but a
// <title> inside an <svg> does not. Another example is that a <textarea>
// generally needs raw text, but a <textarea> is not allowed as an immediate
// child of a <select>; in normal parsing, a <textarea> implies </select>, but
// one cannot close the implicit element when parsing a <select>'s InnerHTML.
// Similarly to AllowCDATA, tracking the correct moment to override raw-text-
// ness is difficult to do purely in the tokenizer, as opposed to the parser.
// For strict compliance with the HTML5 tokenization algorithm, it is the
// responsibility of the user of a tokenizer to call NextIsNotRawText as
// appropriate. In practice, like AllowCDATA, it is acceptable to ignore this
// responsibility for basic usage.
//
// Note that this 'raw text' concept is different from the one offered by the
// Tokenizer.Raw method.
func (z *Tokenizer) NextIsNotRawText() {
	z.rawTag = ""
}

// Err returns the error associated with the most recent ErrorToken token.
// This is typically io.EOF, meaning the end of tokenization.
func (z *Tokenizer) Err() error {
	if z.tt != ErrorToken {
		return nil
	}
	return z.err
}

// readByte returns the next byte from the input stream, doing a buffered read
// from z.r into z.buf if necessary. z.buf[z.raw.start:z.raw.end] remains a contiguous byte
// slice that holds all the bytes read so far for the current token.
// It sets z.err if the underlying reader returns an error.
// Pre-condition: z.err == nil.
func (z *Tokenizer) readByte() byte {
	if z.raw.end >= len(z.buf) {
		// Our buffer is exhausted and we have to read from z.r. Check if the
		// previous read resulted in an error.
		if z.readErr != nil {
			z.err = z.readErr
			return 0
		}
		// We copy z.buf[z.raw.start:z.raw.end] to the beginning of z.buf. If the length
		// z.raw.end - z.raw.start is more than half the capacity of z.buf, then we
		// allocate a new buffer before the copy.
		c := cap(z.buf)
		d := z.raw.end - z.raw.start
		var buf1 []byte
		if 2*d > c {
			buf1 = make([]byte, d, 2*c)
		} else {
			buf1 = z.buf[:d]
		}
		copy(buf1, z.buf[z.raw.start:z.raw.end])
		if x := z.raw.start; x != 0 {
			// Adjust the data/attr spans to refer to the same contents after the copy.
			z.data.start -= x
			z.data.end -= x
			z.pendingAttr[0].start -= x
			z.pendingAttr[0].end -= x
			z.pendingAttr[1].start -= x
			z.pendingAttr[1].end -= x
			for i := range z.attr {
				z.attr[i][0].start -= x
				z.attr[i][0].end -= x
				z.attr[i][1].start -= x
				z.attr[i][1].end -= x
			}
		}
		z.raw.start, z.raw.end, z.buf = 0, d, buf1[:d]
		// Now that we have copied the live bytes to the start of the buffer,
		// we read from z.r into the remainder.
		var n int
		n, z.readErr = readAtLeastOneByte(z.r, buf1[d:cap(buf1)])
		if n == 0 {
			z.err = z.readErr
			return 0
		}
		z.buf = buf1[:d+n]
	}
	x := z.buf[z.raw.end]
	z.raw.end++
	if z.maxBuf > 0 && z.raw.end-z.raw.start >= z.maxBuf {
		z.err = ErrBufferExceeded
		return 0
	}
	return x
}

// Buffered returns a slice containing data buffered but not yet tokenized.
func (z *Tokenizer) Buffered() []byte {
	return z.buf[z.raw.end:]
}

// readAtLeastOneByte wraps an io.Reader so that reading cannot return (0, nil).
// It returns io.ErrNoProgress if the underlying r.Read method returns (0, nil)
// too many times in succession.
func readAtLeastOneByte(r io.Reader, b []byte) (int, error) {
	for i := 0; i < 100; i++ {
		if n, err := r.Read(b); n != 0 || err != nil {
			return n, err
		}
	}
	return 0, io.ErrNoProgress
}

// skipWhiteSpace skips past any white space.
func (z *Tokenizer) skipWhiteSpace() {
	if z.err != nil {
		return
	}
	for {
		c := z.readByte()
		if z.err != nil {
			return
		}
		switch c {
		case ' ', '\n', '\r', '\t', '\f':
			// No-op.
		default:
			z.raw.end--
			return
		}
	}
}

// readRawOrRCDATA reads until the next "</foo>", where "foo" is z.rawTag and
// is typically something like "script" or "textarea".
func (z *Tokenizer) readRawOrRCDATA() {
	if z.rawTag == "script" {
		z.readScript()
		z.textIsRaw = true
		z.rawTag = ""
		return
	}
loop:
	for {
		c := z.readByte()
		if z.err != nil {
			break loop
		}
		if c != '<' {
			continue loop
		}
		c = z.readByte()
		if z.err != nil {
			break loop
		}
		if c != '/' {
			z.raw.end--
			continue loop
		}
		if z.readRawEndTag() || z.err != nil {
			break loop
		}
	}
	z.data.end = z.raw.end
	// A textarea's or title's RCDATA can contain escaped entities.
	z.textIsRaw = z.rawTag != "textarea" && z.rawTag != "title"
	z.rawTag = ""
}

// readRawEndTag attempts to read a tag like "</foo>", where "foo" is z.rawTag.
// If it succeeds, it backs up the input position to reconsume the tag and
// returns true. Otherwise it returns false. The opening "</" has already been
// consumed.
func (z *Tokenizer) readRawEndTag() bool {
	for i := 0; i < len(z.rawTag); i++ {
		c := z.readByte()
		if z.err != nil {
			return false
		}
		if c != z.rawTag[i] && c != z.rawTag[i]-('a'-'A') {
			z.raw.end--
			return false
		}
	}
	c := z.readByte()
	if z.err != nil {
		return false
	}
	switch c {
	case ' ', '\n', '\r', '\t', '\f', '/', '>':
		// The 3 is 2 for the leading "</" plus 1 for the trailing character c.
		z.raw.end -= 3 + len(z.rawTag)
		return true
	}
	z.raw.end--
	return false
}

// readScript reads until the next </script> tag, following the byzantine
// rules for escaping/hiding the closing tag.
func (z *Tokenizer) readScript() {
	defer func() {
		z.data.end = z.raw.end
	}()
	var c byte

scriptData:
	c = z.readByte()
	if z.err != nil {
		return
	}
	if c == '<' {
		goto scriptDataLessThanSign
	}
	goto scriptData

scriptDataLessThanSign:
	c = z.readByte()
	if z.err != nil {
		return
	}
	switch c {
	case '/':
		goto scriptDataEndTagOpen
	case '!':
		goto scriptDataEscapeStart
	}
	z.raw.end--
	goto scriptData

scriptDataEndTagOpen:
	if z.readRawEndTag() || z.err != nil {
		return
	}
	goto scriptData

scriptDataEscapeStart:
	c = z.readByte()
	if z.err != nil {
		return
	}
	if c == '-' {
		goto scriptDataEscapeStartDash
	}
	z.raw.end--
	goto scriptData

scriptDataEscapeStartDash:
	c = z.readByte()
	if z.err != nil {
		return
	}
	if c == '-' {
		goto scriptDataEscapedDashDash
	}
	z.raw.end--
	goto scriptData

scriptDataEscaped:
	c = z.readByte()
	if z.err != nil {
		return
	}
	switch c {
	case '-':
		goto scriptDataEscapedDash
	case '<':
		goto scriptDataEscapedLessThanSign
	}
	goto scriptDataEscaped

scriptDataEscapedDash:
	c = z.readByte()
	if z.err != nil {
		return
	}
	switch c {
	case '-':
		goto scriptDataEscapedDashDash
	case '<':
		goto scriptDataEscapedLessThanSign
	}
	goto scriptDataEscaped

scriptDataEscapedDashDash:
	c = z.readByte()
	if z.err != nil {
		return
	}
	switch c {
	case '-':
		goto scriptDataEscapedDashDash
	case '<':
		goto scriptDataEscapedLessThanSign
	case '>':
		goto scriptData
	}
	goto scriptDataEscaped

scriptDataEscapedLessThanSign:
	c = z.readByte()
	if z.err != nil {
		return
	}
	if c == '/' {
		goto scriptDataEscapedEndTagOpen
	}
	if 'a' <= c && c <= 'z' || 'A' <= c && c <= 'Z' {
		goto scriptDataDoubleEscapeStart
	}
	z.raw.end--
	goto scriptData

scriptDataEscapedEndTagOpen:
	if z.readRawEndTag() || z.err != nil {
		return
	}
	goto scriptDataEscaped

scriptDataDoubleEscapeStart:
	z.raw.end--
	for i := 0; i < len("script"); i++ {
		c = z.readByte()
		if z.err != nil {
			return
		}
		if c != "script"[i] && c != "SCRIPT"[i] {
			z.raw.end--
			goto scriptDataEscaped
		}
	}
	c = z.readByte()
	if z.err != nil {
		return
	}
	switch c {
	case ' ', '\n', '\r', '\t', '\f', '/', '>':
		goto scriptDataDoubleEscaped
	}
	z.raw.end--
	goto scriptDataEscaped

scriptDataDoubleEscaped:
	c = z.readByte()
	if z.err != nil {
		return
	}
	switch c {
	case '-':
		goto scriptDataDoubleEscapedDash
	case '<':
		goto scriptDataDoubleEscapedLessThanSign
	}
	goto scriptDataDoubleEscaped

scriptDataDoubleEscapedDash:
	c = z.readByte()
	if z.err != nil {
		return
	}
	switch c {
	case '-':
		goto scriptDataDoubleEscapedDashDash
	case '<':
		goto scriptDataDoubleEscapedLessThanSign
	}
	goto scriptDataDoubleEscaped

scriptDataDoubleEscapedDashDash:
	c = z.readByte()
	if z.err != nil {
		return
	}
	switch c {
	case '-':
		goto scriptDataDoubleEscapedDashDash
	case '<':
		goto scriptDataDoubleEscapedLessThanSign
	case '>':
		goto scriptData
	}
	goto scriptDataDoubleEscaped

scriptDataDoubleEscapedLessThanSign:
	c = z.readByte()
	if z.err != nil {
		return
	}
	if c == '/' {
		goto scriptDataDoubleEscapeEnd
	}
	z.raw.end--
	goto scriptDataDoubleEscaped

scriptDataDoubleEscapeEnd:
	if z.readRawEndTag() {
		z.raw.end += len("</script>")
		goto scriptDataEscaped
	}
	if z.err != nil {
		return
	}
	goto scriptDataDoubleEscaped
}

// readComment reads the next comment token starting with "<!--". The opening
// "<!--" has already been consumed.
func (z *Tokenizer) readComment() {
<<<<<<< HEAD
	// When modifying this function, consider manually increasing the suffixLen
	// constant in func TestComments, from 6 to e.g. 9 or more. That increase
	// should only be temporary, not committed, as it exponentially affects the
	// test running time.
=======
	// When modifying this function, consider manually increasing the
	// maxSuffixLen constant in func TestComments, from 6 to e.g. 9 or more.
	// That increase should only be temporary, not committed, as it
	// exponentially affects the test running time.
>>>>>>> e7cf096f

	z.data.start = z.raw.end
	defer func() {
		if z.data.end < z.data.start {
			// It's a comment with no data, like <!-->.
			z.data.end = z.data.start
		}
	}()

	var dashCount int
	beginning := true
	for {
		c := z.readByte()
		if z.err != nil {
			z.data.end = z.calculateAbruptCommentDataEnd()
			return
		}
		switch c {
		case '-':
			dashCount++
			continue
		case '>':
			if dashCount >= 2 || beginning {
				z.data.end = z.raw.end - len("-->")
				return
			}
		case '!':
			if dashCount >= 2 {
				c = z.readByte()
				if z.err != nil {
					z.data.end = z.calculateAbruptCommentDataEnd()
					return
				} else if c == '>' {
					z.data.end = z.raw.end - len("--!>")
					return
				} else if c == '-' {
					dashCount = 1
					beginning = false
					continue
				}
			}
		}
		dashCount = 0
		beginning = false
	}
}

func (z *Tokenizer) calculateAbruptCommentDataEnd() int {
	raw := z.Raw()
	const prefixLen = len("<!--")
	if len(raw) >= prefixLen {
		raw = raw[prefixLen:]
		if hasSuffix(raw, "--!") {
			return z.raw.end - 3
		} else if hasSuffix(raw, "--") {
			return z.raw.end - 2
		} else if hasSuffix(raw, "-") {
			return z.raw.end - 1
		}
	}
	return z.raw.end
}

func hasSuffix(b []byte, suffix string) bool {
	if len(b) < len(suffix) {
		return false
	}
	b = b[len(b)-len(suffix):]
	for i := range b {
		if b[i] != suffix[i] {
			return false
		}
	}
	return true
}

// readUntilCloseAngle reads until the next ">".
func (z *Tokenizer) readUntilCloseAngle() {
	z.data.start = z.raw.end
	for {
		c := z.readByte()
		if z.err != nil {
			z.data.end = z.raw.end
			return
		}
		if c == '>' {
			z.data.end = z.raw.end - len(">")
			return
		}
	}
}

// readMarkupDeclaration reads the next token starting with "<!". It might be
// a "<!--comment-->", a "<!DOCTYPE foo>", a "<![CDATA[section]]>" or
// "<!a bogus comment". The opening "<!" has already been consumed.
func (z *Tokenizer) readMarkupDeclaration() TokenType {
	z.data.start = z.raw.end
	var c [2]byte
	for i := 0; i < 2; i++ {
		c[i] = z.readByte()
		if z.err != nil {
			z.data.end = z.raw.end
			return CommentToken
		}
	}
	if c[0] == '-' && c[1] == '-' {
		z.readComment()
		return CommentToken
	}
	z.raw.end -= 2
	if z.readDoctype() {
		return DoctypeToken
	}
	if z.allowCDATA && z.readCDATA() {
		z.convertNUL = true
		return TextToken
	}
	// It's a bogus comment.
	z.readUntilCloseAngle()
	return CommentToken
}

// readDoctype attempts to read a doctype declaration and returns true if
// successful. The opening "<!" has already been consumed.
func (z *Tokenizer) readDoctype() bool {
	const s = "DOCTYPE"
	for i := 0; i < len(s); i++ {
		c := z.readByte()
		if z.err != nil {
			z.data.end = z.raw.end
			return false
		}
		if c != s[i] && c != s[i]+('a'-'A') {
			// Back up to read the fragment of "DOCTYPE" again.
			z.raw.end = z.data.start
			return false
		}
	}
	if z.skipWhiteSpace(); z.err != nil {
		z.data.start = z.raw.end
		z.data.end = z.raw.end
		return true
	}
	z.readUntilCloseAngle()
	return true
}

// readCDATA attempts to read a CDATA section and returns true if
// successful. The opening "<!" has already been consumed.
func (z *Tokenizer) readCDATA() bool {
	const s = "[CDATA["
	for i := 0; i < len(s); i++ {
		c := z.readByte()
		if z.err != nil {
			z.data.end = z.raw.end
			return false
		}
		if c != s[i] {
			// Back up to read the fragment of "[CDATA[" again.
			z.raw.end = z.data.start
			return false
		}
	}
	z.data.start = z.raw.end
	brackets := 0
	for {
		c := z.readByte()
		if z.err != nil {
			z.data.end = z.raw.end
			return true
		}
		switch c {
		case ']':
			brackets++
		case '>':
			if brackets >= 2 {
				z.data.end = z.raw.end - len("]]>")
				return true
			}
			brackets = 0
		default:
			brackets = 0
		}
	}
}

// startTagIn returns whether the start tag in z.buf[z.data.start:z.data.end]
// case-insensitively matches any element of ss.
func (z *Tokenizer) startTagIn(ss ...string) bool {
loop:
	for _, s := range ss {
		if z.data.end-z.data.start != len(s) {
			continue loop
		}
		for i := 0; i < len(s); i++ {
			c := z.buf[z.data.start+i]
			if 'A' <= c && c <= 'Z' {
				c += 'a' - 'A'
			}
			if c != s[i] {
				continue loop
			}
		}
		return true
	}
	return false
}

// readStartTag reads the next start tag token. The opening "<a" has already
// been consumed, where 'a' means anything in [A-Za-z].
func (z *Tokenizer) readStartTag() TokenType {
	z.readTag(true)
	if z.err != nil {
		return ErrorToken
	}
	// Several tags flag the tokenizer's next token as raw.
	c, raw := z.buf[z.data.start], false
	if 'A' <= c && c <= 'Z' {
		c += 'a' - 'A'
	}
	switch c {
	case 'i':
		raw = z.startTagIn("iframe")
	case 'n':
		raw = z.startTagIn("noembed", "noframes", "noscript")
	case 'p':
		raw = z.startTagIn("plaintext")
	case 's':
		raw = z.startTagIn("script", "style")
	case 't':
		raw = z.startTagIn("textarea", "title")
	case 'x':
		raw = z.startTagIn("xmp")
	}
	if raw {
		z.rawTag = strings.ToLower(string(z.buf[z.data.start:z.data.end]))
	}
	// Look for a self-closing token like "<br/>".
	if z.err == nil && z.buf[z.raw.end-2] == '/' {
		return SelfClosingTagToken
	}
	return StartTagToken
}

// readTag reads the next tag token and its attributes. If saveAttr, those
// attributes are saved in z.attr, otherwise z.attr is set to an empty slice.
// The opening "<a" or "</a" has already been consumed, where 'a' means anything
// in [A-Za-z].
func (z *Tokenizer) readTag(saveAttr bool) {
	z.attr = z.attr[:0]
	z.nAttrReturned = 0
	// Read the tag name and attribute key/value pairs.
	z.readTagName()
	if z.skipWhiteSpace(); z.err != nil {
		return
	}
	for {
		c := z.readByte()
		if z.err != nil || c == '>' {
			break
		}
		z.raw.end--
		z.readTagAttrKey()
		z.readTagAttrVal()
		// Save pendingAttr if saveAttr and that attribute has a non-empty key.
		if saveAttr && z.pendingAttr[0].start != z.pendingAttr[0].end {
			z.attr = append(z.attr, z.pendingAttr)
		}
		if z.skipWhiteSpace(); z.err != nil {
			break
		}
	}
}

// readTagName sets z.data to the "div" in "<div k=v>". The reader (z.raw.end)
// is positioned such that the first byte of the tag name (the "d" in "<div")
// has already been consumed.
func (z *Tokenizer) readTagName() {
	z.data.start = z.raw.end - 1
	for {
		c := z.readByte()
		if z.err != nil {
			z.data.end = z.raw.end
			return
		}
		switch c {
		case ' ', '\n', '\r', '\t', '\f':
			z.data.end = z.raw.end - 1
			return
		case '/', '>':
			z.raw.end--
			z.data.end = z.raw.end
			return
		}
	}
}

// readTagAttrKey sets z.pendingAttr[0] to the "k" in "<div k=v>".
// Precondition: z.err == nil.
func (z *Tokenizer) readTagAttrKey() {
	z.pendingAttr[0].start = z.raw.end
	for {
		c := z.readByte()
		if z.err != nil {
			z.pendingAttr[0].end = z.raw.end
			return
		}
		switch c {
		case ' ', '\n', '\r', '\t', '\f', '/':
			z.pendingAttr[0].end = z.raw.end - 1
			return
		case '=', '>':
			z.raw.end--
			z.pendingAttr[0].end = z.raw.end
			return
		}
	}
}

// readTagAttrVal sets z.pendingAttr[1] to the "v" in "<div k=v>".
func (z *Tokenizer) readTagAttrVal() {
	z.pendingAttr[1].start = z.raw.end
	z.pendingAttr[1].end = z.raw.end
	if z.skipWhiteSpace(); z.err != nil {
		return
	}
	c := z.readByte()
	if z.err != nil {
		return
	}
	if c != '=' {
		z.raw.end--
		return
	}
	if z.skipWhiteSpace(); z.err != nil {
		return
	}
	quote := z.readByte()
	if z.err != nil {
		return
	}
	switch quote {
	case '>':
		z.raw.end--
		return

	case '\'', '"':
		z.pendingAttr[1].start = z.raw.end
		for {
			c := z.readByte()
			if z.err != nil {
				z.pendingAttr[1].end = z.raw.end
				return
			}
			if c == quote {
				z.pendingAttr[1].end = z.raw.end - 1
				return
			}
		}

	default:
		z.pendingAttr[1].start = z.raw.end - 1
		for {
			c := z.readByte()
			if z.err != nil {
				z.pendingAttr[1].end = z.raw.end
				return
			}
			switch c {
			case ' ', '\n', '\r', '\t', '\f':
				z.pendingAttr[1].end = z.raw.end - 1
				return
			case '>':
				z.raw.end--
				z.pendingAttr[1].end = z.raw.end
				return
			}
		}
	}
}

// Next scans the next token and returns its type.
func (z *Tokenizer) Next() TokenType {
	z.raw.start = z.raw.end
	z.data.start = z.raw.end
	z.data.end = z.raw.end
	if z.err != nil {
		z.tt = ErrorToken
		return z.tt
	}
	if z.rawTag != "" {
		if z.rawTag == "plaintext" {
			// Read everything up to EOF.
			for z.err == nil {
				z.readByte()
			}
			z.data.end = z.raw.end
			z.textIsRaw = true
		} else {
			z.readRawOrRCDATA()
		}
		if z.data.end > z.data.start {
			z.tt = TextToken
			z.convertNUL = true
			return z.tt
		}
	}
	z.textIsRaw = false
	z.convertNUL = false

loop:
	for {
		c := z.readByte()
		if z.err != nil {
			break loop
		}
		if c != '<' {
			continue loop
		}

		// Check if the '<' we have just read is part of a tag, comment
		// or doctype. If not, it's part of the accumulated text token.
		c = z.readByte()
		if z.err != nil {
			break loop
		}
		var tokenType TokenType
		switch {
		case 'a' <= c && c <= 'z' || 'A' <= c && c <= 'Z':
			tokenType = StartTagToken
		case c == '/':
			tokenType = EndTagToken
		case c == '!' || c == '?':
			// We use CommentToken to mean any of "<!--actual comments-->",
			// "<!DOCTYPE declarations>" and "<?xml processing instructions?>".
			tokenType = CommentToken
		default:
			// Reconsume the current character.
			z.raw.end--
			continue
		}

		// We have a non-text token, but we might have accumulated some text
		// before that. If so, we return the text first, and return the non-
		// text token on the subsequent call to Next.
		if x := z.raw.end - len("<a"); z.raw.start < x {
			z.raw.end = x
			z.data.end = x
			z.tt = TextToken
			return z.tt
		}
		switch tokenType {
		case StartTagToken:
			z.tt = z.readStartTag()
			return z.tt
		case EndTagToken:
			c = z.readByte()
			if z.err != nil {
				break loop
			}
			if c == '>' {
				// "</>" does not generate a token at all. Generate an empty comment
				// to allow passthrough clients to pick up the data using Raw.
				// Reset the tokenizer state and start again.
				z.tt = CommentToken
				return z.tt
			}
			if 'a' <= c && c <= 'z' || 'A' <= c && c <= 'Z' {
				z.readTag(false)
				if z.err != nil {
					z.tt = ErrorToken
				} else {
					z.tt = EndTagToken
				}
				return z.tt
			}
			z.raw.end--
			z.readUntilCloseAngle()
			z.tt = CommentToken
			return z.tt
		case CommentToken:
			if c == '!' {
				z.tt = z.readMarkupDeclaration()
				return z.tt
			}
			z.raw.end--
			z.readUntilCloseAngle()
			z.tt = CommentToken
			return z.tt
		}
	}
	if z.raw.start < z.raw.end {
		z.data.end = z.raw.end
		z.tt = TextToken
		return z.tt
	}
	z.tt = ErrorToken
	return z.tt
}

// Raw returns the unmodified text of the current token. Calling Next, Token,
// Text, TagName or TagAttr may change the contents of the returned slice.
//
// The token stream's raw bytes partition the byte stream (up until an
// ErrorToken). There are no overlaps or gaps between two consecutive token's
// raw bytes. One implication is that the byte offset of the current token is
// the sum of the lengths of all previous tokens' raw bytes.
func (z *Tokenizer) Raw() []byte {
	return z.buf[z.raw.start:z.raw.end]
}

// convertNewlines converts "\r" and "\r\n" in s to "\n".
// The conversion happens in place, but the resulting slice may be shorter.
func convertNewlines(s []byte) []byte {
	for i, c := range s {
		if c != '\r' {
			continue
		}

		src := i + 1
		if src >= len(s) || s[src] != '\n' {
			s[i] = '\n'
			continue
		}

		dst := i
		for src < len(s) {
			if s[src] == '\r' {
				if src+1 < len(s) && s[src+1] == '\n' {
					src++
				}
				s[dst] = '\n'
			} else {
				s[dst] = s[src]
			}
			src++
			dst++
		}
		return s[:dst]
	}
	return s
}

var (
	nul         = []byte("\x00")
	replacement = []byte("\ufffd")
)

// Text returns the unescaped text of a text, comment or doctype token. The
// contents of the returned slice may change on the next call to Next.
func (z *Tokenizer) Text() []byte {
	switch z.tt {
	case TextToken, CommentToken, DoctypeToken:
		s := z.buf[z.data.start:z.data.end]
		z.data.start = z.raw.end
		z.data.end = z.raw.end
		s = convertNewlines(s)
		if (z.convertNUL || z.tt == CommentToken) && bytes.Contains(s, nul) {
			s = bytes.Replace(s, nul, replacement, -1)
		}
		if !z.textIsRaw {
			s = unescape(s, false)
		}
		return s
	}
	return nil
}

// TagName returns the lower-cased name of a tag token (the `img` out of
// `<IMG SRC="foo">`) and whether the tag has attributes.
// The contents of the returned slice may change on the next call to Next.
func (z *Tokenizer) TagName() (name []byte, hasAttr bool) {
	if z.data.start < z.data.end {
		switch z.tt {
		case StartTagToken, EndTagToken, SelfClosingTagToken:
			s := z.buf[z.data.start:z.data.end]
			z.data.start = z.raw.end
			z.data.end = z.raw.end
			return lower(s), z.nAttrReturned < len(z.attr)
		}
	}
	return nil, false
}

// TagAttr returns the lower-cased key and unescaped value of the next unparsed
// attribute for the current tag token and whether there are more attributes.
// The contents of the returned slices may change on the next call to Next.
func (z *Tokenizer) TagAttr() (key, val []byte, moreAttr bool) {
	if z.nAttrReturned < len(z.attr) {
		switch z.tt {
		case StartTagToken, SelfClosingTagToken:
			x := z.attr[z.nAttrReturned]
			z.nAttrReturned++
			key = z.buf[x[0].start:x[0].end]
			val = z.buf[x[1].start:x[1].end]
			return lower(key), unescape(convertNewlines(val), true), z.nAttrReturned < len(z.attr)
		}
	}
	return nil, nil, false
}

// Token returns the current Token. The result's Data and Attr values remain
// valid after subsequent Next calls.
func (z *Tokenizer) Token() Token {
	t := Token{Type: z.tt}
	switch z.tt {
	case TextToken, CommentToken, DoctypeToken:
		t.Data = string(z.Text())
	case StartTagToken, SelfClosingTagToken, EndTagToken:
		name, moreAttr := z.TagName()
		for moreAttr {
			var key, val []byte
			key, val, moreAttr = z.TagAttr()
			t.Attr = append(t.Attr, Attribute{"", atom.String(key), string(val)})
		}
		if a := atom.Lookup(name); a != 0 {
			t.DataAtom, t.Data = a, a.String()
		} else {
			t.DataAtom, t.Data = 0, string(name)
		}
	}
	return t
}

// SetMaxBuf sets a limit on the amount of data buffered during tokenization.
// A value of 0 means unlimited.
func (z *Tokenizer) SetMaxBuf(n int) {
	z.maxBuf = n
}

// NewTokenizer returns a new HTML Tokenizer for the given Reader.
// The input is assumed to be UTF-8 encoded.
func NewTokenizer(r io.Reader) *Tokenizer {
	return NewTokenizerFragment(r, "")
}

// NewTokenizerFragment returns a new HTML Tokenizer for the given Reader, for
// tokenizing an existing element's InnerHTML fragment. contextTag is that
// element's tag, such as "div" or "iframe".
//
// For example, how the InnerHTML "a<b" is tokenized depends on whether it is
// for a <p> tag or a <script> tag.
//
// The input is assumed to be UTF-8 encoded.
func NewTokenizerFragment(r io.Reader, contextTag string) *Tokenizer {
	z := &Tokenizer{
		r:   r,
		buf: make([]byte, 0, 4096),
	}
	if contextTag != "" {
		switch s := strings.ToLower(contextTag); s {
		case "iframe", "noembed", "noframes", "noscript", "plaintext", "script", "style", "title", "textarea", "xmp":
			z.rawTag = s
		}
	}
	return z
}<|MERGE_RESOLUTION|>--- conflicted
+++ resolved
@@ -110,11 +110,7 @@
 	case SelfClosingTagToken:
 		return "<" + t.tagString() + "/>"
 	case CommentToken:
-<<<<<<< HEAD
-		return "<!--" + EscapeString(t.Data) + "-->"
-=======
 		return "<!--" + escapeCommentString(t.Data) + "-->"
->>>>>>> e7cf096f
 	case DoctypeToken:
 		return "<!DOCTYPE " + EscapeString(t.Data) + ">"
 	}
@@ -602,17 +598,10 @@
 // readComment reads the next comment token starting with "<!--". The opening
 // "<!--" has already been consumed.
 func (z *Tokenizer) readComment() {
-<<<<<<< HEAD
-	// When modifying this function, consider manually increasing the suffixLen
-	// constant in func TestComments, from 6 to e.g. 9 or more. That increase
-	// should only be temporary, not committed, as it exponentially affects the
-	// test running time.
-=======
 	// When modifying this function, consider manually increasing the
 	// maxSuffixLen constant in func TestComments, from 6 to e.g. 9 or more.
 	// That increase should only be temporary, not committed, as it
 	// exponentially affects the test running time.
->>>>>>> e7cf096f
 
 	z.data.start = z.raw.end
 	defer func() {
