--- conflicted
+++ resolved
@@ -1,5 +1,3 @@
-<<<<<<< HEAD
-=======
 ## 1.27.6
 
 ### Fixes
@@ -32,7 +30,6 @@
 - Bump github.com/golang/protobuf from 1.5.2 to 1.5.3 (#649) [cc16689]
 - Bump github.com/onsi/ginkgo/v2 from 2.8.4 to 2.9.0 (#646) [e783366]
 
->>>>>>> e7cf096f
 ## 1.27.2
 
 ### Fixes
